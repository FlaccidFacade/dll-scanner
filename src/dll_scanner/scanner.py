"""
DLL scanner functionality for discovering DLL files in directories.
"""

from pathlib import Path
from typing import List, Iterator, Dict, Any, Optional, Callable, Set
from concurrent.futures import ThreadPoolExecutor, as_completed
import logging
from dataclasses import dataclass

from .metadata import DLLMetadata, extract_dll_metadata, ExtractionMethod


@dataclass
class ScanResult:
    """Result of a directory scan operation."""

    # Scan configuration
    scan_path: str
    recursive: bool

    # Results
    dll_files: List[DLLMetadata]
    total_files_scanned: int
    total_dlls_found: int

    # Statistics
    scan_duration_seconds: float
    errors: List[str]

    def to_dict(self) -> Dict[str, Any]:
        """Convert scan result to dictionary."""
        return {
            "scan_path": self.scan_path,
            "recursive": self.recursive,
            "total_files_scanned": self.total_files_scanned,
            "total_dlls_found": self.total_dlls_found,
            "scan_duration_seconds": self.scan_duration_seconds,
            "errors": self.errors,
            "dll_files": [dll.to_dict() for dll in self.dll_files],
        }


class DLLScanner:
    """Scanner for finding and analyzing DLL files in directories."""

    def __init__(
        self,
        max_workers: int = 4,
        progress_callback: Optional[Callable[[str], None]] = None,
        logger: Optional[logging.Logger] = None,
        extraction_methods: Optional[Set[ExtractionMethod]] = None,
    ):
        """
        Initialize DLL scanner.

        Args:
            max_workers: Maximum number of threads for parallel processing
            progress_callback: Optional callback function for progress updates
            logger: Optional logger for debug information
            extraction_methods: Optional set of extraction methods to use
        """
        self.max_workers = max_workers
        self.progress_callback = progress_callback
        self.logger = logger or logging.getLogger(__name__)
        self.extraction_methods = extraction_methods

    def scan_directory(
        self, directory: Path, recursive: bool = True, parallel: bool = True
    ) -> ScanResult:
        """
        Scan a directory for DLL files and extract metadata.

        Args:
            directory: Directory path to scan
            recursive: Whether to scan subdirectories recursively
            parallel: Whether to use parallel processing for metadata extraction

        Returns:
            ScanResult containing all discovered DLL files and their metadata
        """
        import time

        start_time = time.time()

        if not directory.exists():
            raise FileNotFoundError(f"Directory not found: {directory}")

        if not directory.is_dir():
            raise ValueError(f"Path is not a directory: {directory}")

        self.logger.info(f"Starting DLL scan of {directory}")

        # Discover DLL files
        dll_paths = list(self._discover_dll_files(directory, recursive))
        self.logger.info(f"Found {len(dll_paths)} DLL files")

        errors: List[str] = []
        dll_metadata_list: List[DLLMetadata] = []

        if parallel and len(dll_paths) > 1:
            # Parallel processing
            dll_metadata_list, errors = self._extract_metadata_parallel(dll_paths)
        else:
            # Sequential processing
            dll_metadata_list, errors = self._extract_metadata_sequential(dll_paths)

        end_time = time.time()
        duration = end_time - start_time

        result = ScanResult(
            scan_path=str(directory),
            recursive=recursive,
            dll_files=dll_metadata_list,
            total_files_scanned=len(dll_paths),
            total_dlls_found=len(dll_metadata_list),
            scan_duration_seconds=duration,
            errors=errors,
        )

        self.logger.info(f"Scan completed in {duration:.2f} seconds")
        return result

    def _discover_dll_files(self, directory: Path, recursive: bool) -> Iterator[Path]:
        """
        Discover DLL files in the specified directory.

        Args:
            directory: Directory to search
            recursive: Whether to search recursively

        Yields:
            Path objects for discovered DLL files
        """
        if recursive:
            # Use rglob for recursive search
            for dll_path in directory.rglob("*.dll"):
                if dll_path.is_file():
                    if self.progress_callback:
                        self.progress_callback(f"Found: {dll_path.name}")
                    yield dll_path
        else:
            # Search only in the current directory
            for dll_path in directory.glob("*.dll"):
                if dll_path.is_file():
                    if self.progress_callback:
                        self.progress_callback(f"Found: {dll_path.name}")
                    yield dll_path

    def _extract_metadata_sequential(
        self, dll_paths: List[Path]
    ) -> tuple[List[DLLMetadata], List[str]]:
        """
        Extract metadata from DLL files sequentially.

        Args:
            dll_paths: List of DLL file paths

        Returns:
            Tuple of (metadata_list, errors)
        """
        metadata_list = []
        errors = []

        for i, dll_path in enumerate(dll_paths, 1):
            try:
                if self.progress_callback:
                    self.progress_callback(
                        f"Analyzing {dll_path.name} ({i}/{len(dll_paths)})"
                    )

<<<<<<< HEAD
                metadata = extract_dll_metadata(dll_path, self.extraction_methods)
=======
                metadata = extract_dll_metadata(dll_path, self.logger)
>>>>>>> ca8de437
                metadata_list.append(metadata)

            except Exception as e:
                error_msg = f"Failed to analyze {dll_path}: {str(e)}"
                errors.append(error_msg)
                self.logger.error(error_msg)

        return metadata_list, errors

    def _extract_metadata_with_logger(self, dll_path: Path) -> DLLMetadata:
        """Helper function to extract metadata with logger for parallel processing."""
        return extract_dll_metadata(dll_path, self.logger)

    def _extract_metadata_parallel(
        self, dll_paths: List[Path]
    ) -> tuple[List[DLLMetadata], List[str]]:
        """
        Extract metadata from DLL files in parallel.

        Args:
            dll_paths: List of DLL file paths

        Returns:
            Tuple of (metadata_list, errors)
        """
        metadata_list = []
        errors = []

        with ThreadPoolExecutor(max_workers=self.max_workers) as executor:
            # Submit all tasks
            future_to_path = {
<<<<<<< HEAD
                executor.submit(
                    extract_dll_metadata, dll_path, self.extraction_methods
                ): dll_path
=======
                executor.submit(self._extract_metadata_with_logger, dll_path): dll_path
>>>>>>> ca8de437
                for dll_path in dll_paths
            }

            # Process completed tasks
            for i, future in enumerate(as_completed(future_to_path), 1):
                dll_path = future_to_path[future]

                try:
                    if self.progress_callback:
                        self.progress_callback(
                            f"Analyzed {dll_path.name} ({i}/{len(dll_paths)})"
                        )

                    metadata = future.result()
                    metadata_list.append(metadata)

                except Exception as e:
                    error_msg = f"Failed to analyze {dll_path}: {str(e)}"
                    errors.append(error_msg)
                    self.logger.error(error_msg)

        return metadata_list, errors

    def scan_file(self, dll_path: Path) -> DLLMetadata:
        """
        Scan a single DLL file and extract metadata.

        Args:
            dll_path: Path to the DLL file

        Returns:
            DLLMetadata for the file
        """
        if not dll_path.exists():
            raise FileNotFoundError(f"File not found: {dll_path}")

        if not dll_path.is_file():
            raise ValueError(f"Path is not a file: {dll_path}")

        if not dll_path.suffix.lower() == ".dll":
            raise ValueError(f"File is not a DLL: {dll_path}")

<<<<<<< HEAD
        return extract_dll_metadata(dll_path, self.extraction_methods)
=======
        return extract_dll_metadata(dll_path, self.logger)
>>>>>>> ca8de437

    def get_summary_stats(self, scan_result: ScanResult) -> Dict[str, Any]:
        """
        Generate summary statistics from a scan result.

        Args:
            scan_result: Result from a directory scan

        Returns:
            Dictionary containing summary statistics
        """
        if not scan_result.dll_files:
            return {
                "total_dlls": 0,
                "architectures": {},
                "companies": {},
                "most_common_imports": {},
                "signed_dlls": 0,
                "unsigned_dlls": 0,
            }

        # Architecture distribution
        architectures: Dict[str, int] = {}
        for dll in scan_result.dll_files:
            arch = dll.architecture or "Unknown"
            architectures[arch] = architectures.get(arch, 0) + 1

        # Company distribution
        companies: Dict[str, int] = {}
        for dll in scan_result.dll_files:
            company = dll.company_name or "Unknown"
            companies[company] = companies.get(company, 0) + 1

        # Most common imports
        import_counts: Dict[str, int] = {}
        for dll in scan_result.dll_files:
            if dll.imported_dlls:
                for imported_dll in dll.imported_dlls:
                    import_counts[imported_dll] = import_counts.get(imported_dll, 0) + 1

        # Sort and get top 10
        most_common_imports = dict(
            sorted(import_counts.items(), key=lambda x: x[1], reverse=True)[:10]
        )

        # Signature statistics
        signed_count = sum(1 for dll in scan_result.dll_files if dll.is_signed)
        unsigned_count = len(scan_result.dll_files) - signed_count

        return {
            "total_dlls": len(scan_result.dll_files),
            "architectures": architectures,
            "companies": dict(
                sorted(companies.items(), key=lambda x: x[1], reverse=True)[:10]
            ),
            "most_common_imports": most_common_imports,
            "signed_dlls": signed_count,
            "unsigned_dlls": unsigned_count,
            "scan_duration": scan_result.scan_duration_seconds,
            "errors_count": len(scan_result.errors),
        }<|MERGE_RESOLUTION|>--- conflicted
+++ resolved
@@ -169,11 +169,8 @@
                         f"Analyzing {dll_path.name} ({i}/{len(dll_paths)})"
                     )
 
-<<<<<<< HEAD
-                metadata = extract_dll_metadata(dll_path, self.extraction_methods)
-=======
+
                 metadata = extract_dll_metadata(dll_path, self.logger)
->>>>>>> ca8de437
                 metadata_list.append(metadata)
 
             except Exception as e:
@@ -205,13 +202,7 @@
         with ThreadPoolExecutor(max_workers=self.max_workers) as executor:
             # Submit all tasks
             future_to_path = {
-<<<<<<< HEAD
-                executor.submit(
-                    extract_dll_metadata, dll_path, self.extraction_methods
-                ): dll_path
-=======
                 executor.submit(self._extract_metadata_with_logger, dll_path): dll_path
->>>>>>> ca8de437
                 for dll_path in dll_paths
             }
 
@@ -253,12 +244,8 @@
 
         if not dll_path.suffix.lower() == ".dll":
             raise ValueError(f"File is not a DLL: {dll_path}")
-
-<<<<<<< HEAD
-        return extract_dll_metadata(dll_path, self.extraction_methods)
-=======
+            
         return extract_dll_metadata(dll_path, self.logger)
->>>>>>> ca8de437
 
     def get_summary_stats(self, scan_result: ScanResult) -> Dict[str, Any]:
         """
