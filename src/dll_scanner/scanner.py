"""
DLL scanner functionality for discovering DLL files in directories.
"""

from pathlib import Path
from typing import List, Iterator, Dict, Any, Optional, Callable, Set
from concurrent.futures import ThreadPoolExecutor, as_completed
import logging
from dataclasses import dataclass

<<<<<<< HEAD
from .metadata import DLLMetadata, extract_dll_metadata, ExtractionMethod
=======
from dll_scanner.metadata import DLLMetadata, extract_dll_metadata
>>>>>>> 8f0b29eb


@dataclass
class ScanResult:
    """Result of a directory scan operation."""

    # Scan configuration
    scan_path: str
    recursive: bool

    # Results
    dll_files: List[DLLMetadata]
    total_files_scanned: int
    total_dlls_found: int

    # Statistics
    scan_duration_seconds: float
    errors: List[str]

    def to_dict(self) -> Dict[str, Any]:
        """Convert scan result to dictionary."""
        return {
            "scan_path": self.scan_path,
            "recursive": self.recursive,
            "total_files_scanned": self.total_files_scanned,
            "total_dlls_found": self.total_dlls_found,
            "scan_duration_seconds": self.scan_duration_seconds,
            "errors": self.errors,
            "dll_files": [dll.to_dict() for dll in self.dll_files],
        }


class DLLScanner:
    """Scanner for finding and analyzing DLL files in directories."""

    def __init__(
        self,
        max_workers: int = 4,
        progress_callback: Optional[Callable[[str], None]] = None,
        logger: Optional[logging.Logger] = None,
        extraction_methods: Optional[Set[ExtractionMethod]] = None,
    ):
        """
        Initialize DLL scanner.

        Args:
            max_workers: Maximum number of threads for parallel processing
            progress_callback: Optional callback function for progress updates
            logger: Optional logger for debug information
            extraction_methods: Optional set of extraction methods to use
        """
        self.max_workers = max_workers
        self.progress_callback = progress_callback
        self.logger = logger or logging.getLogger(__name__)
        self.extraction_methods = extraction_methods

    def scan_directory(
        self, directory: Path, recursive: bool = True, parallel: bool = True
    ) -> ScanResult:
        """
        Scan a directory for DLL files and extract metadata.

        Args:
            directory: Directory path to scan
            recursive: Whether to scan subdirectories recursively
            parallel: Whether to use parallel processing for metadata extraction

        Returns:
            ScanResult containing all discovered DLL files and their metadata
        """
        import time

        start_time = time.time()

        if not directory.exists():
            raise FileNotFoundError(f"Directory not found: {directory}")

        if not directory.is_dir():
            raise ValueError(f"Path is not a directory: {directory}")

        self.logger.info(f"Starting DLL scan of {directory}")

        # Discover DLL files
        dll_paths = list(self._discover_dll_files(directory, recursive))
        self.logger.info(f"Found {len(dll_paths)} DLL files")

        errors: List[str] = []
        dll_metadata_list: List[DLLMetadata] = []

        if parallel and len(dll_paths) > 1:
            # Parallel processing
            dll_metadata_list, errors = self._extract_metadata_parallel(dll_paths)
        else:
            # Sequential processing
            dll_metadata_list, errors = self._extract_metadata_sequential(dll_paths)

        end_time = time.time()
        duration = end_time - start_time

        result = ScanResult(
            scan_path=str(directory),
            recursive=recursive,
            dll_files=dll_metadata_list,
            total_files_scanned=len(dll_paths),
            total_dlls_found=len(dll_metadata_list),
            scan_duration_seconds=duration,
            errors=errors,
        )

        self.logger.info(f"Scan completed in {duration:.2f} seconds")
        return result

    def _discover_dll_files(self, directory: Path, recursive: bool) -> Iterator[Path]:
        """
        Discover DLL files in the specified directory.

        Args:
            directory: Directory to search
            recursive: Whether to search recursively

        Yields:
            Path objects for discovered DLL files
        """
        if recursive:
            # Use rglob for recursive search
            for dll_path in directory.rglob("*.dll"):
                if dll_path.is_file():
                    if self.progress_callback:
                        self.progress_callback(f"Found: {dll_path.name}")
                    yield dll_path
        else:
            # Search only in the current directory
            for dll_path in directory.glob("*.dll"):
                if dll_path.is_file():
                    if self.progress_callback:
                        self.progress_callback(f"Found: {dll_path.name}")
                    yield dll_path

    def _extract_metadata_sequential(
        self, dll_paths: List[Path]
    ) -> tuple[List[DLLMetadata], List[str]]:
        """
        Extract metadata from DLL files sequentially.

        Args:
            dll_paths: List of DLL file paths

        Returns:
            Tuple of (metadata_list, errors)
        """
        metadata_list = []
        errors = []

        for i, dll_path in enumerate(dll_paths, 1):
            try:
                if self.progress_callback:
                    self.progress_callback(
                        f"Analyzing {dll_path.name} ({i}/{len(dll_paths)})"
                    )


                metadata = extract_dll_metadata(dll_path, self.extraction_methods)
                metadata_list.append(metadata)

            except Exception as e:
                error_msg = f"Failed to analyze {dll_path}: {str(e)}"
                errors.append(error_msg)
                self.logger.error(error_msg)

        return metadata_list, errors

    def _extract_metadata_with_extraction_methods(self, dll_path: Path) -> DLLMetadata:
        """Helper function to extract metadata with extraction methods for parallel processing."""
        return extract_dll_metadata(dll_path, self.extraction_methods)

    def _extract_metadata_parallel(
        self, dll_paths: List[Path]
    ) -> tuple[List[DLLMetadata], List[str]]:
        """
        Extract metadata from DLL files in parallel.

        Args:
            dll_paths: List of DLL file paths

        Returns:
            Tuple of (metadata_list, errors)
        """
        metadata_list = []
        errors = []

        with ThreadPoolExecutor(max_workers=self.max_workers) as executor:
            # Submit all tasks
            future_to_path = {
                executor.submit(self._extract_metadata_with_extraction_methods, dll_path): dll_path
                for dll_path in dll_paths
            }

            # Process completed tasks
            for i, future in enumerate(as_completed(future_to_path), 1):
                dll_path = future_to_path[future]

                try:
                    if self.progress_callback:
                        self.progress_callback(
                            f"Analyzed {dll_path.name} ({i}/{len(dll_paths)})"
                        )

                    metadata = future.result()
                    metadata_list.append(metadata)

                except Exception as e:
                    error_msg = f"Failed to analyze {dll_path}: {str(e)}"
                    errors.append(error_msg)
                    self.logger.error(error_msg)

        return metadata_list, errors

    def scan_file(self, dll_path: Path) -> DLLMetadata:
        """
        Scan a single DLL file and extract metadata.

        Args:
            dll_path: Path to the DLL file

        Returns:
            DLLMetadata for the file
        """
        if not dll_path.exists():
            raise FileNotFoundError(f"File not found: {dll_path}")

        if not dll_path.is_file():
            raise ValueError(f"Path is not a file: {dll_path}")

        if not dll_path.suffix.lower() == ".dll":
            raise ValueError(f"File is not a DLL: {dll_path}")
            
        return extract_dll_metadata(dll_path, self.extraction_methods)

    def get_summary_stats(self, scan_result: ScanResult) -> Dict[str, Any]:
        """
        Generate summary statistics from a scan result.

        Args:
            scan_result: Result from a directory scan

        Returns:
            Dictionary containing summary statistics
        """
        if not scan_result.dll_files:
            return {
                "total_dlls": 0,
                "architectures": {},
                "companies": {},
                "most_common_imports": {},
                "signed_dlls": 0,
                "unsigned_dlls": 0,
            }

        # Architecture distribution
        architectures: Dict[str, int] = {}
        for dll in scan_result.dll_files:
            arch = dll.architecture or "Unknown"
            architectures[arch] = architectures.get(arch, 0) + 1

        # Company distribution
        companies: Dict[str, int] = {}
        for dll in scan_result.dll_files:
            company = dll.company_name or "Unknown"
            companies[company] = companies.get(company, 0) + 1

        # Most common imports
        import_counts: Dict[str, int] = {}
        for dll in scan_result.dll_files:
            if dll.imported_dlls:
                for imported_dll in dll.imported_dlls:
                    import_counts[imported_dll] = import_counts.get(imported_dll, 0) + 1

        # Sort and get top 10
        most_common_imports = dict(
            sorted(import_counts.items(), key=lambda x: x[1], reverse=True)[:10]
        )

        # Signature statistics
        signed_count = sum(1 for dll in scan_result.dll_files if dll.is_signed)
        unsigned_count = len(scan_result.dll_files) - signed_count

        return {
            "total_dlls": len(scan_result.dll_files),
            "architectures": architectures,
            "companies": dict(
                sorted(companies.items(), key=lambda x: x[1], reverse=True)[:10]
            ),
            "most_common_imports": most_common_imports,
            "signed_dlls": signed_count,
            "unsigned_dlls": unsigned_count,
            "scan_duration": scan_result.scan_duration_seconds,
            "errors_count": len(scan_result.errors),
        }<|MERGE_RESOLUTION|>--- conflicted
+++ resolved
@@ -8,11 +8,7 @@
 import logging
 from dataclasses import dataclass
 
-<<<<<<< HEAD
-from .metadata import DLLMetadata, extract_dll_metadata, ExtractionMethod
-=======
 from dll_scanner.metadata import DLLMetadata, extract_dll_metadata
->>>>>>> 8f0b29eb
 
 
 @dataclass
