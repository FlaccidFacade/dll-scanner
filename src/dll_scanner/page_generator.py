--- conflicted
+++ resolved
@@ -334,24 +334,15 @@
             if line.startswith("### ") and current_entry:
                 section_name = line[4:].strip().lower()
                 current_section = section_name
-<<<<<<< HEAD
                 cast(Dict[str, List[str]], current_entry["sections"])[section_name] = []
-=======
-                current_entry["sections"][section_name] = []
->>>>>>> 4099f7a2
                 continue
 
             # List items
             if line.startswith("- ") and current_entry and current_section:
                 item = line[2:].strip()
-<<<<<<< HEAD
                 cast(Dict[str, List[str]], current_entry["sections"])[
                     current_section
                 ].append(item)
-=======
-                current_entry["sections"][current_section].append(item)
->>>>>>> 4099f7a2
-
         if current_entry:
             entries.append(current_entry)
 
