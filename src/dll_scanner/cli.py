"""
Command-line interface for DLL Scanner.
"""

import click
import json
import logging
import sys
from pathlib import Path
from typing import Optional

from rich.console import Console
from rich.table import Table
from rich.progress import Progress
from rich.panel import Panel
from rich.text import Text

<<<<<<< HEAD
from . import __version__
from .scanner import DLLScanner, ScanResult
from .analyzer import DependencyAnalyzer, AnalysisResult
from .metadata import DLLMetadata, ExtractionMethod
from .cyclonedx_exporter import CycloneDXExporter
from .page_generator import PageGenerator
=======
from dll_scanner import __version__
from dll_scanner.scanner import DLLScanner, ScanResult
from dll_scanner.analyzer import DependencyAnalyzer, AnalysisResult
from dll_scanner.metadata import DLLMetadata
from dll_scanner.cyclonedx_exporter import CycloneDXExporter
from dll_scanner.page_generator import PageGenerator
>>>>>>> 8f0b29eb


def setup_logging(verbose: bool) -> logging.Logger:
    """Set up logging configuration."""
    level = logging.DEBUG if verbose else logging.INFO

    # Create or get the dll_scanner logger
    logger = logging.getLogger("dll_scanner")
    logger.setLevel(logging.DEBUG)  # Always set to DEBUG for file logging

    # Clear any existing handlers to avoid duplicates
    for handler in logger.handlers[:]:
        logger.removeHandler(handler)

    # Create handlers - console and file
    console_handler = logging.StreamHandler()
    console_handler.setLevel(level)

    # File handler for version extraction logs (always DEBUG level)
    from pathlib import Path

    log_dir = Path.home() / ".dll-scanner" / "logs"
    log_dir.mkdir(parents=True, exist_ok=True)
    file_handler = logging.FileHandler(log_dir / "dll_version_extraction.log")
    file_handler.setLevel(logging.DEBUG)

    # Set formatters
    formatter = logging.Formatter(
        "%(asctime)s - %(name)s - %(levelname)s - %(message)s"
    )
    console_handler.setFormatter(formatter)
    file_handler.setFormatter(formatter)

    # Add handlers to logger
    logger.addHandler(console_handler)
    logger.addHandler(file_handler)

    # Prevent propagation to root logger to avoid interference
    logger.propagate = False

    return logger


def _parse_extraction_methods(methods: tuple[str, ...]) -> set[ExtractionMethod]:
    """Convert CLI extraction method strings to ExtractionMethod enum set."""
    if not methods:
        return {ExtractionMethod.ALL}

    method_map = {
        "win32api": ExtractionMethod.WIN32API,
        "pefile": ExtractionMethod.PEFILE,
        "fileinfo": ExtractionMethod.FILEINFO,
        "all": ExtractionMethod.ALL,
    }

    result = set()
    for method in methods:
        if method.lower() in method_map:
            result.add(method_map[method.lower()])

    return result if result else {ExtractionMethod.ALL}


@click.group()
@click.version_option(version=__version__)
@click.option("--verbose", "-v", is_flag=True, help="Enable verbose output")
@click.pass_context
def cli(ctx: click.Context, verbose: bool) -> None:
    """DLL Scanner - Extract metadata from DLL files and analyze dependencies."""
    ctx.ensure_object(dict)
    ctx.obj["verbose"] = verbose
    ctx.obj["logger"] = setup_logging(verbose)
    ctx.obj["console"] = Console()


@cli.command()
@click.argument(
    "directory", type=click.Path(exists=True, file_okay=False, path_type=Path)
)
@click.option(
    "--recursive/--no-recursive",
    default=True,
    help="Scan subdirectories recursively (default: True)",
)
@click.option(
    "--parallel/--no-parallel",
    default=True,
    help="Use parallel processing (default: True)",
)
@click.option(
    "--output",
    "-o",
    type=click.Path(path_type=Path),
    help="Output file for scan results (CycloneDX SBOM format by default)",
)
@click.option(
    "--max-workers",
    default=4,
    type=int,
    help="Maximum number of worker threads for parallel processing",
)
@click.option(
    "--analyze-dependencies",
    "-a",
    is_flag=True,
    help="Perform static code analysis to confirm dependencies",
)
@click.option(
    "--source-dir",
    type=click.Path(exists=True, file_okay=False, path_type=Path),
    help="Source directory for dependency analysis (required with -a)",
)
@click.option(
    "--legacy-json",
    is_flag=True,
    help="Export results in legacy custom JSON format instead of CycloneDX SBOM",
)
@click.option(
    "--project-name",
    default="DLL Analysis Project",
    help="Project name for CycloneDX SBOM (default: 'DLL Analysis Project')",
)
@click.option(
    "--project-version",
    default="1.0.0",
    help="Project version for CycloneDX SBOM (default: '1.0.0')",
)
@click.option(
    "--wix",
    is_flag=True,
    help="Enable WiX metadata extraction for enhanced Windows DLL analysis",
)
@click.option(
    "--extraction-method",
    multiple=True,
    type=click.Choice(["win32api", "pefile", "fileinfo", "all"], case_sensitive=False),
    help="Version extraction method(s) to use. Can specify multiple. Default: all",
)
@click.pass_context
def scan(
    ctx: click.Context,
    directory: Path,
    recursive: bool,
    parallel: bool,
    output: Optional[Path],
    max_workers: int,
    analyze_dependencies: bool,
    source_dir: Optional[Path],
    legacy_json: bool,
    project_name: str,
    project_version: str,
    wix: bool,
    extraction_method: tuple[str, ...],
) -> None:
    """Scan a directory for DLL files and extract metadata."""
    console: Console = ctx.obj["console"]
    logger: logging.Logger = ctx.obj["logger"]

    if analyze_dependencies and not source_dir:
        console.print(
            "[red]Error: --source-dir is required when using "
            "--analyze-dependencies[/red]"
        )
        sys.exit(1)

    # Parse extraction methods
    extraction_methods = _parse_extraction_methods(extraction_method)

    console.print(f"[bold blue]Scanning directory:[/bold blue] {directory}")
    console.print(f"[blue]Recursive:[/blue] {recursive}")
    console.print(f"[blue]Parallel processing:[/blue] {parallel}")
    console.print(
        f"[blue]Extraction methods:[/blue] {', '.join(m.value for m in extraction_methods)}"
    )
    if analyze_dependencies:
        console.print(
            f"[blue]Dependency analysis:[/blue] Enabled (source: {source_dir})"
        )

    # Create progress callback

    def progress_callback(message: str) -> None:
        if ctx.obj["verbose"]:
            console.print(f"[dim]{message}[/dim]")

    # Initialize scanner
    scanner = DLLScanner(
        max_workers=max_workers,
        progress_callback=progress_callback,
        logger=logger,
        extraction_methods=extraction_methods,
    )

    try:
        # Perform scan
        with console.status("[bold green]Scanning for DLL files..."):
            scan_result = scanner.scan_directory(directory, recursive, parallel)

        # Enhance with WiX metadata if requested
        if wix:
            console.print(f"[blue]WiX enhancement:[/blue] Enabled")
            try:
                from .wix_integration import WiXIntegration

                wix_integration = WiXIntegration(logger=logger)

                if not wix_integration.is_windows():
                    console.print(
                        "[yellow]⚠️  Warning:[/yellow] WiX Toolset is only available on Windows"
                    )
                    console.print("Proceeding with standard scan results...")
                else:
                    if not wix_integration.is_available():
                        console.print(
                            "📥 WiX not available locally, attempting to download..."
                        )
                        if wix_integration.download_wix():
                            console.print(
                                "[green]✅ WiX Toolset downloaded successfully[/green]"
                            )
                        else:
                            console.print(
                                "[yellow]⚠️  Failed to download WiX Toolset, proceeding without WiX enhancement[/yellow]"
                            )

                    if wix_integration.is_available():
                        console.print("🚀 Enhancing scan results with WiX metadata...")
                        scan_result = wix_integration.enhance_scan_result(scan_result)
                        console.print("[green]✅ WiX enhancement completed[/green]")

            except ImportError as e:
                console.print(
                    f"[yellow]Warning:[/yellow] WiX integration not available: {e}"
                )
                console.print("Proceeding with standard scan results...")
            except Exception as e:
                logger.error(f"WiX enhancement failed: {e}")
                console.print(f"[yellow]Warning:[/yellow] WiX enhancement failed: {e}")
                console.print("Proceeding with standard scan results...")

        # Display results
        _display_scan_results(console, scan_result)

        # Perform dependency analysis if requested
        analysis_results = []
        if analyze_dependencies and source_dir:
            console.print(
                "\n[bold yellow]Performing dependency analysis...[/bold yellow]"
            )
            analyzer = DependencyAnalyzer(logger=logger)

            with Progress() as progress:
                task = progress.add_task(
                    "Analyzing dependencies...", total=len(scan_result.dll_files)
                )

                for dll_metadata in scan_result.dll_files:
                    try:
                        analysis_result = analyzer.analyze_dll_dependencies(
                            dll_metadata, source_dir, recursive=True
                        )
                        analysis_results.append(analysis_result)
                        progress.update(task, advance=1)
                    except Exception as e:
                        logger.error(
                            f"Failed to analyze {dll_metadata.file_name}: {str(e)}"
                        )
                        progress.update(task, advance=1)

            # Display dependency analysis results
            _display_dependency_analysis(console, analysis_results)

        # Save results to file if requested
        if output:
            if legacy_json:
                # Export in custom JSON format
                result_data = scan_result.to_dict()
                if analysis_results:
                    dependency_report = analyzer.generate_dependency_report(
                        analysis_results
                    )
                    result_data["dependency_analysis"] = dependency_report

                with open(output, "w") as f:
                    json.dump(result_data, f, indent=2)
                console.print(f"\n[green]Results saved to:[/green] {output}")
            else:
                # Export in CycloneDX SBOM format (default)
                try:
                    cyclonedx_exporter = CycloneDXExporter()
                    cyclonedx_exporter.export_to_json(
                        scan_result,
                        analysis_results,
                        project_name,
                        project_version,
                        output,
                    )
                    console.print(f"\n[green]CycloneDX SBOM saved to:[/green] {output}")

                    # Display summary
                    bom = cyclonedx_exporter.export_to_cyclonedx(
                        scan_result, analysis_results, project_name, project_version
                    )
                    summary = cyclonedx_exporter.get_component_summary(bom)
                    console.print(
                        f"[blue]SBOM contains {summary['total_components']} components[/blue]"
                    )

                except ImportError as e:
                    console.print(f"[red]Error:[/red] {str(e)}")
                    console.print(
                        "[yellow]Install CycloneDX support with:[/yellow] pip install cyclonedx-bom"
                    )
                    sys.exit(1)
                except Exception as e:
                    console.print(
                        f"[red]Error exporting CycloneDX SBOM:[/red] {str(e)}"
                    )
                    logger.error(f"CycloneDX export failed: {str(e)}")

        # Display WiX-specific information if used
        if wix:
            try:
                from .wix_integration import WiXIntegration

                wix_integration = WiXIntegration(logger=logger)

                if wix_integration.is_windows() and wix_integration.is_available():
                    wix_dll_count = sum(
                        1
                        for dll in scan_result.dll_files
                        if dll.additional_metadata
                        and dll.additional_metadata.get("wix_available", False)
                    )
                    if wix_dll_count > 0:
                        console.print(
                            f"\n[blue]ℹ️  WiX analysis applied to {wix_dll_count} DLL(s)[/blue]"
                        )
                        console.print(
                            "[dim]WiX metadata includes component GUIDs, file IDs, and harvesting info[/dim]"
                        )
                    else:
                        console.print(
                            "\n[blue]ℹ️  WiX analysis was enabled but no enhanced metadata was extracted[/blue]"
                        )
            except ImportError:
                pass  # Already handled above

    except Exception as e:
        console.print(f"[red]Error during scan:[/red] {str(e)}")
        if ctx.obj["verbose"]:
            logger.exception("Detailed error information:")
        sys.exit(1)


@cli.command()
@click.argument(
    "dll_file", type=click.Path(exists=True, dir_okay=False, path_type=Path)
)
@click.option(
    "--output",
    "-o",
    type=click.Path(path_type=Path),
    help="Output file for metadata (CycloneDX SBOM format by default)",
)
@click.option(
    "--legacy-json",
    is_flag=True,
    help="Export metadata in legacy custom JSON format instead of CycloneDX SBOM",
)
@click.option(
    "--extraction-method",
    multiple=True,
    type=click.Choice(["win32api", "pefile", "fileinfo", "all"], case_sensitive=False),
    help="Version extraction method(s) to use. Can specify multiple. Default: all",
)
@click.pass_context
def inspect(
    ctx: click.Context, dll_file: Path, output: Optional[Path], legacy_json: bool, extraction_method: tuple[str, ...]
) -> None:
    """Inspect a single DLL file and display metadata."""
    console: Console = ctx.obj["console"]
    logger: logging.Logger = ctx.obj["logger"]

    if not dll_file.suffix.lower() == ".dll":
        console.print(f"[red]Error:[/red] {dll_file} is not a DLL file")
        sys.exit(1)

    try:
        # Parse extraction methods
        extraction_methods = _parse_extraction_methods(extraction_method)

        scanner = DLLScanner(logger=logger, extraction_methods=extraction_methods)
        metadata = scanner.scan_file(dll_file)

        _display_dll_metadata(console, metadata)

        if output:
            if legacy_json:
                with open(output, "w") as f:
                    f.write(metadata.to_json())
                console.print(f"\n[green]Metadata saved to:[/green] {output}")
            else:
                # Create a single-file scan result for CycloneDX export (default)
                from .scanner import ScanResult

                scan_result = ScanResult(
                    scan_path=str(dll_file.parent),
                    recursive=False,
                    dll_files=[metadata],
                    total_files_scanned=1,
                    total_dlls_found=1,
                    scan_duration_seconds=0.0,
                    errors=[],
                )

                try:
                    cyclonedx_exporter = CycloneDXExporter()
                    cyclonedx_exporter.export_to_json(
                        scan_result,
                        None,  # No dependency analysis for single file
                        dll_file.stem,  # Use filename as project name
                        metadata.file_version or "1.0.0",
                        output,
                    )
                    console.print(f"\n[green]CycloneDX SBOM saved to:[/green] {output}")
                except ImportError as e:
                    console.print(f"[red]Error:[/red] {str(e)}")
                    console.print(
                        "[yellow]Install CycloneDX support with:[/yellow] pip install cyclonedx-bom"
                    )
                    sys.exit(1)
                except Exception as e:
                    console.print(
                        f"[red]Error exporting CycloneDX SBOM:[/red] {str(e)}"
                    )
                    logger.error(f"CycloneDX export failed: {str(e)}")

    except Exception as e:
        console.print(f"[red]Error inspecting DLL:[/red] {str(e)}")
        if ctx.obj["verbose"]:
            logger.exception("Detailed error information:")
        sys.exit(1)


@cli.command()
@click.argument(
    "source_directory", type=click.Path(exists=True, file_okay=False, path_type=Path)
)
@click.argument(
    "dll_files", nargs=-1, type=click.Path(exists=True, dir_okay=False, path_type=Path)
)
@click.option(
    "--output",
    "-o",
    type=click.Path(path_type=Path),
    help="Output file for analysis results (CycloneDX SBOM format by default)",
)
@click.option(
    "--legacy-json",
    is_flag=True,
    help="Export analysis results in legacy custom JSON format instead of CycloneDX SBOM",
)
@click.pass_context
def analyze(
    ctx: click.Context,
    source_directory: Path,
    dll_files: tuple[Path, ...],
    output: Optional[Path],
    legacy_json: bool,
) -> None:
    """Analyze source code to confirm DLL dependencies."""
    console: Console = ctx.obj["console"]
    logger: logging.Logger = ctx.obj["logger"]

    if not dll_files:
        console.print("[red]Error:[/red] No DLL files specified")
        sys.exit(1)

    analyzer = DependencyAnalyzer(logger=logger)
    scanner = DLLScanner(logger=logger)
    analysis_results = []

    console.print(
        f"[bold blue]Analyzing dependencies in:[/bold blue] {source_directory}"
    )
    console.print(f"[blue]DLL files to analyze:[/blue] {len(dll_files)}")

    try:
        with Progress() as progress:
            task = progress.add_task("Analyzing dependencies...", total=len(dll_files))

            for dll_file in dll_files:
                if not dll_file.suffix.lower() == ".dll":
                    console.print(
                        f"[yellow]Warning:[/yellow] Skipping {dll_file} (not a DLL)"
                    )
                    progress.update(task, advance=1)
                    continue

                try:
                    # Extract metadata first
                    metadata = scanner.scan_file(dll_file)

                    # Perform dependency analysis
                    analysis_result = analyzer.analyze_dll_dependencies(
                        metadata, source_directory, recursive=True
                    )
                    analysis_results.append(analysis_result)

                except Exception as e:
                    logger.error(f"Failed to analyze {dll_file}: {str(e)}")

                progress.update(task, advance=1)

        # Display results
        _display_dependency_analysis(console, analysis_results)

        # Save results if requested
        if output:
            if legacy_json:
                dependency_report = analyzer.generate_dependency_report(
                    analysis_results
                )
                with open(output, "w") as f:
                    json.dump(dependency_report, f, indent=2)
                console.print(f"\n[green]Analysis results saved to:[/green] {output}")
            else:
                # Export in CycloneDX SBOM format (default)
                # Create a scan result for the analyzed DLL files
                dll_metadatas = [result.dll_metadata for result in analysis_results]
                from .scanner import ScanResult

                scan_result = ScanResult(
                    scan_path=str(source_directory),
                    recursive=True,
                    dll_files=dll_metadatas,
                    total_files_scanned=len(dll_metadatas),
                    total_dlls_found=len(dll_metadatas),
                    scan_duration_seconds=0.0,
                    errors=[],
                )

                try:
                    cyclonedx_exporter = CycloneDXExporter()
                    cyclonedx_exporter.export_to_json(
                        scan_result,
                        analysis_results,  # Include dependency analysis
                        f"Dependency Analysis - {source_directory.name}",
                        "1.0.0",
                        output,
                    )
                    console.print(f"\n[green]CycloneDX SBOM saved to:[/green] {output}")

                    # Display summary
                    bom = cyclonedx_exporter.export_to_cyclonedx(
                        scan_result,
                        analysis_results,
                        f"Dependency Analysis - {source_directory.name}",
                        "1.0.0",
                    )
                    summary = cyclonedx_exporter.get_component_summary(bom)
                    console.print(
                        f"[blue]SBOM contains {summary['total_components']} components[/blue]"
                    )

                except ImportError as e:
                    console.print(f"[red]Error:[/red] {str(e)}")
                    console.print(
                        "[yellow]Install CycloneDX support with:[/yellow] pip install cyclonedx-bom"
                    )
                    sys.exit(1)
                except Exception as e:
                    console.print(
                        f"[red]Error exporting CycloneDX SBOM:[/red] {str(e)}"
                    )
                    logger.error(f"CycloneDX export failed: {str(e)}")

    except Exception as e:
        console.print(f"[red]Error during analysis:[/red] {str(e)}")
        if ctx.obj["verbose"]:
            logger.exception("Detailed error information:")
        sys.exit(1)


def _display_scan_results(console: Console, scan_result: ScanResult) -> None:
    """Display scan results in a formatted table."""
    console.print("\n[bold green]Scan completed![/bold green]")
    console.print(
        f"[green]Found {scan_result.total_dlls_found} DLL files in "
        f"{scan_result.scan_duration_seconds:.2f} seconds[/green]"
    )

    if scan_result.errors:
        console.print(f"[yellow]Errors encountered: {len(scan_result.errors)}[/yellow]")

    if not scan_result.dll_files:
        console.print("[yellow]No DLL files found[/yellow]")
        return

    # Create summary table
    table = Table(title="DLL Files Found")
    table.add_column("File Name", style="cyan")
    table.add_column("Architecture", style="magenta")
    table.add_column("Size", style="green")
    table.add_column("Company", style="blue")
    table.add_column("Version", style="yellow")

    for dll in scan_result.dll_files[:20]:  # Show first 20
        size_str = f"{dll.file_size / 1024:.1f} KB" if dll.file_size else "Unknown"
        table.add_row(
            dll.file_name or "Unknown",
            dll.architecture or "Unknown",
            size_str,
            dll.company_name or "Unknown",
            dll.file_version or "Unknown",
        )

    console.print(table)

    if len(scan_result.dll_files) > 20:
        console.print(
            f"[dim]... and {len(scan_result.dll_files) - 20} more DLL files[/dim]"
        )


def _display_dll_metadata(console: Console, metadata: DLLMetadata) -> None:
    """Display detailed metadata for a single DLL file."""

    # Basic information panel
    basic_info = Table.grid(padding=1)
    basic_info.add_column(style="bold blue")
    basic_info.add_column()

    basic_info.add_row("File Name:", metadata.file_name or "Unknown")
    basic_info.add_row("File Path:", metadata.file_path)
    basic_info.add_row(
        "File Size:",
        f"{metadata.file_size / 1024:.1f} KB" if metadata.file_size else "Unknown",
    )
    basic_info.add_row("Architecture:", metadata.architecture or "Unknown")
    basic_info.add_row("Machine Type:", metadata.machine_type or "Unknown")
    basic_info.add_row("Subsystem:", metadata.subsystem or "Unknown")

    console.print(Panel(basic_info, title="Basic Information"))

    # Version information panel
    if any([metadata.product_name, metadata.product_version, metadata.company_name]):
        version_info = Table.grid(padding=1)
        version_info.add_column(style="bold green")
        version_info.add_column()

        if metadata.product_name:
            version_info.add_row("Product Name:", metadata.product_name)
        if metadata.product_version:
            version_info.add_row("Product Version:", metadata.product_version)
        if metadata.file_version:
            version_info.add_row("File Version:", metadata.file_version)
        if metadata.company_name:
            version_info.add_row("Company:", metadata.company_name)
        if metadata.file_description:
            version_info.add_row("Description:", metadata.file_description)

        console.print(Panel(version_info, title="Version Information"))

    # Dependencies
    if metadata.imported_dlls:
        deps_text = Text()
        for i, dll in enumerate(metadata.imported_dlls[:10]):
            if i > 0:
                deps_text.append(", ")
            deps_text.append(dll, style="cyan")
        if len(metadata.imported_dlls) > 10:
            deps_text.append(
                f" ... and {len(metadata.imported_dlls) - 10} more", style="dim"
            )

        console.print(
            Panel(deps_text, title=f"Imported DLLs ({len(metadata.imported_dlls)})")
        )

    # Exported functions
    if metadata.exported_functions:
        exports_text = Text()
        for i, func in enumerate(metadata.exported_functions[:10]):
            if i > 0:
                exports_text.append(", ")
            exports_text.append(func, style="yellow")
        if len(metadata.exported_functions) > 10:
            exports_text.append(
                f" ... and {len(metadata.exported_functions) - 10} more", style="dim"
            )

        console.print(
            Panel(
                exports_text,
                title=f"Exported Functions ({len(metadata.exported_functions)})",
            )
        )


def _display_dependency_analysis(
    console: Console, analysis_results: list[AnalysisResult]
) -> None:
    """Display dependency analysis results."""
    if not analysis_results:
        console.print("[yellow]No analysis results to display[/yellow]")
        return

    confirmed_count = sum(
        len(result.confirmed_dependencies) for result in analysis_results
    )
    potential_count = sum(
        len(result.potential_dependencies) for result in analysis_results
    )

    console.print("\n[bold cyan]Dependency Analysis Results[/bold cyan]")
    console.print(f"[green]Confirmed dependencies: {confirmed_count}[/green]")
    console.print(f"[yellow]Potential dependencies: {potential_count}[/yellow]")

    # Show confirmed dependencies
    if confirmed_count > 0:
        table = Table(title="Confirmed Dependencies")
        table.add_column("DLL", style="cyan")
        table.add_column("Source File", style="blue")
        table.add_column("Line", style="green")
        table.add_column("Type", style="magenta")
        table.add_column("Confidence", style="yellow")

        for result in analysis_results:
            for dep in result.confirmed_dependencies:
                table.add_row(
                    result.dll_metadata.file_name,
                    Path(dep.file_path).name,
                    str(dep.line_number),
                    dep.match_type,
                    f"{dep.confidence:.1%}",
                )

        console.print(table)

    # Summary of potentially unused DLLs
    unused_dlls = [
        result
        for result in analysis_results
        if not result.confirmed_dependencies and not result.potential_dependencies
    ]

    if unused_dlls:
        console.print(
            f"\n[bold red]Potentially Unused DLLs ({len(unused_dlls)})[/bold red]"
        )
        for result in unused_dlls:
            console.print(f"  • {result.dll_metadata.file_name}")


@cli.command()
@click.option(
    "--input",
    "-i",
    "input_file",
    type=click.Path(exists=True, dir_okay=False, path_type=Path),
    help="Input JSON file from scan results",
)
@click.option(
    "--project-name",
    default="DLL Analysis Project",
    help="Project name for the generated page",
)
@click.option(
    "--output",
    "-o",
    type=click.Path(path_type=Path),
    help="Output directory for generated pages (default: ./pages-output)",
)
@click.option(
    "--generate-data",
    is_flag=True,
    help="Generate data files (changelog.json) from project sources",
)
@click.pass_context
def generate_pages(
    ctx: click.Context,
    input_file: Optional[Path],
    project_name: str,
    output: Optional[Path],
    generate_data: bool,
) -> None:
    """Generate GitHub Pages content for DLL scan results."""
    console: Console = ctx.obj["console"]
    logger: logging.Logger = ctx.obj["logger"]

    if output is None:
        output = Path("./pages-output")

    try:
        generator = PageGenerator()

        console.print(f"[bold blue]Generating GitHub Pages content...[/bold blue]")

        # Create output directory
        output.mkdir(parents=True, exist_ok=True)

        # Copy static assets
        console.print("📁 Copying static assets...")
        generator.copy_static_assets(output / "pages")

        # Create root index.html redirect
        console.print("🏠 Creating root index.html...")
        generator.create_index_redirect(output)

        # Generate data files if requested
        if generate_data:
            console.print("📋 Generating changelog data...")
            try:
                changelog_path = generator.generate_changelog_data()
                console.print(f"✅ Changelog data generated: {changelog_path}")
            except FileNotFoundError as e:
                console.print(f"⚠️  [yellow]Warning: {e}[/yellow]")

        # Generate scan result page if input provided
        if input_file:
            console.print(f"📊 Generating scan result page from {input_file}...")

            # Load scan result from JSON
            with open(input_file, "r", encoding="utf-8") as f:
                data = json.load(f)

            # Convert to ScanResult object
            scan_result = ScanResult(
                scan_path=data.get("scan_path", ""),
                recursive=data.get("recursive", True),
                dll_files=[],  # We'll populate this from the data
                total_files_scanned=data.get("total_files_scanned", 0),
                total_dlls_found=data.get("total_dlls_found", 0),
                scan_duration_seconds=data.get("scan_duration_seconds", 0.0),
                errors=data.get("errors", []),
            )

            # Convert DLL files data back to DLLMetadata objects
            for dll_data in data.get("dll_files", []):
                # Handle datetime conversion
                mod_time = dll_data.get("modification_time", "")
                if isinstance(mod_time, str):
                    try:
                        from datetime import datetime

                        mod_time = datetime.fromisoformat(
                            mod_time.replace("Z", "+00:00")
                        )
                    except:
                        mod_time = datetime.now()

                dll_metadata = DLLMetadata(
                    file_path=dll_data.get("file_path", ""),
                    file_name=dll_data.get("file_name", ""),
                    file_size=dll_data.get("file_size", 0),
                    modification_time=mod_time,
                    machine_type=dll_data.get("machine_type"),
                    architecture=dll_data.get("architecture"),
                    subsystem=dll_data.get("subsystem"),
                    dll_characteristics=dll_data.get("dll_characteristics", []),
                    product_name=dll_data.get("product_name"),
                    product_version=dll_data.get("product_version"),
                    file_version=dll_data.get("file_version"),
                    company_name=dll_data.get("company_name"),
                    file_description=dll_data.get("file_description"),
                    internal_name=dll_data.get("internal_name"),
                    legal_copyright=dll_data.get("legal_copyright"),
                    original_filename=dll_data.get("original_filename"),
                    imported_dlls=dll_data.get("imported_dlls", []),
                    exported_functions=dll_data.get("exported_functions", []),
                    is_signed=dll_data.get("is_signed", False),
                    checksum=dll_data.get("checksum"),
                )
                scan_result.dll_files.append(dll_metadata)

            # Generate the page
            # First set the generator to use the output directory
            output_generator = PageGenerator(output / "pages")
            result_page = output_generator.generate_scan_result_page(
                scan_result,
                project_name,
                f"{project_name.lower().replace(' ', '_')}_results.html",
            )

            console.print(f"✅ Scan result page generated: {result_page}")

        console.print(f"\n[bold green]✅ Pages generated successfully![/bold green]")
        console.print(f"📁 Output directory: {output.absolute()}")
        console.print(f"🌐 To serve locally: python -m http.server 8000 -d {output}")
        console.print(f"🔗 Then visit: http://localhost:8000")

    except Exception as e:
        logger.error(f"Page generation failed: {e}")
        console.print(f"[bold red]❌ Error: {e}[/bold red]")
        sys.exit(1)


@cli.command()
@click.argument(
    "directory", type=click.Path(exists=True, file_okay=False, path_type=Path)
)
@click.option(
    "--output",
    "-o",
    type=click.Path(path_type=Path),
    help="Output file for WiX analysis results (JSON format)",
)
@click.option(
    "--recursive/--no-recursive",
    default=True,
    help="Scan directories recursively (default: True)",
)
@click.option(
    "--download-wix",
    is_flag=True,
    help="Force download WiX Toolset even if already available",
)
@click.option(
    "--cyclonedx",
    is_flag=True,
    help="Export results in CycloneDX SBOM format with WiX metadata",
)
@click.option(
    "--project-name",
    default="WiX DLL Analysis Project",
    help="Project name for CycloneDX SBOM (default: 'WiX DLL Analysis Project')",
)
@click.option(
    "--project-version",
    default="1.0.0",
    help="Project version for CycloneDX SBOM (default: '1.0.0')",
)
@click.pass_context
def wix(
    ctx: click.Context,
    directory: Path,
    output: Optional[Path],
    recursive: bool,
    download_wix: bool,
    cyclonedx: bool,
    project_name: str,
    project_version: str,
) -> None:
    """Analyze DLL files using WiX Toolset for enhanced Windows metadata."""
    console: Console = ctx.obj["console"]
    logger: logging.Logger = ctx.obj["logger"]

    try:
        from .wix_integration import WiXIntegration
    except ImportError as e:
        console.print(f"[red]Error:[/red] WiX integration not available: {e}")
        sys.exit(1)

    console.print(f"[bold blue]🔍 WiX DLL Analysis[/bold blue]")
    console.print(f"📁 Target directory: {directory}")

    try:
        # Initialize WiX integration
        wix = WiXIntegration(logger=logger)

        # Check platform compatibility
        if not wix.is_windows():
            console.print(
                "[yellow]⚠️  Warning:[/yellow] WiX Toolset is only available on Windows"
            )
            console.print("Falling back to standard DLL scanning...")

            # Fall back to standard scanning
            scanner = DLLScanner(logger=logger)
            scan_result = scanner.scan_directory(directory, recursive=recursive)
        else:
            # Windows platform - use WiX enhanced analysis
            if download_wix or not wix.is_available():
                console.print("📥 Downloading WiX Toolset...")

                with Progress() as progress:
                    task = progress.add_task("[blue]Downloading WiX...", total=100)

                    if wix.download_wix():
                        progress.update(task, completed=100)
                        console.print(
                            "[green]✅ WiX Toolset downloaded successfully[/green]"
                        )
                    else:
                        console.print("[red]❌ Failed to download WiX Toolset[/red]")
                        console.print("Falling back to standard DLL scanning...")
                        scanner = DLLScanner(logger=logger)
                        scan_result = scanner.scan_directory(
                            directory, recursive=recursive
                        )

            if wix.is_available():
                console.print("🔧 Using WiX Toolset for enhanced analysis...")

                # First do standard scan
                scanner = DLLScanner(logger=logger)
                scan_result = scanner.scan_directory(directory, recursive=recursive)

                # Then enhance with WiX
                console.print("🚀 Enhancing results with WiX metadata...")
                scan_result = wix.enhance_scan_result(scan_result)
                console.print("[green]✅ WiX enhancement completed[/green]")
            else:
                console.print(
                    "[yellow]⚠️  WiX not available, using standard scanning[/yellow]"
                )
                scanner = DLLScanner(logger=logger)
                scan_result = scanner.scan_directory(directory, recursive=recursive)

        # Display results
        _display_scan_results(console, scan_result)

        # Output results
        if output:
            if cyclonedx:
                exporter = CycloneDXExporter()
                json_output = exporter.export_to_json(
                    scan_result,
                    project_name=project_name,
                    project_version=project_version,
                    output_file=output,
                )
                console.print(f"[green]✅ CycloneDX SBOM exported to:[/green] {output}")
            else:
                output.parent.mkdir(parents=True, exist_ok=True)
                with open(output, "w") as f:
                    json.dump(scan_result.to_dict(), f, indent=2, default=str)
                console.print(f"[green]✅ Results exported to:[/green] {output}")

        # Show WiX-specific information if available
        if wix.is_windows() and wix.is_available():
            wix_dll_count = sum(
                1
                for dll in scan_result.dll_files
                if dll.additional_metadata
                and dll.additional_metadata.get("wix_available", False)
            )
            if wix_dll_count > 0:
                console.print(
                    f"\n[blue]ℹ️  WiX analysis applied to {wix_dll_count} DLL(s)[/blue]"
                )
                console.print(
                    "[dim]WiX metadata includes component GUIDs, file IDs, and harvesting info[/dim]"
                )

    except Exception as e:
        logger.error(f"WiX analysis failed: {e}")
        console.print(f"[bold red]❌ Error: {e}[/bold red]")
        sys.exit(1)


def main() -> None:
    """Main entry point for the CLI."""
    cli()


if __name__ == "__main__":
    main()<|MERGE_RESOLUTION|>--- conflicted
+++ resolved
@@ -15,21 +15,13 @@
 from rich.panel import Panel
 from rich.text import Text
 
-<<<<<<< HEAD
-from . import __version__
-from .scanner import DLLScanner, ScanResult
-from .analyzer import DependencyAnalyzer, AnalysisResult
-from .metadata import DLLMetadata, ExtractionMethod
-from .cyclonedx_exporter import CycloneDXExporter
-from .page_generator import PageGenerator
-=======
+
 from dll_scanner import __version__
 from dll_scanner.scanner import DLLScanner, ScanResult
 from dll_scanner.analyzer import DependencyAnalyzer, AnalysisResult
 from dll_scanner.metadata import DLLMetadata
 from dll_scanner.cyclonedx_exporter import CycloneDXExporter
 from dll_scanner.page_generator import PageGenerator
->>>>>>> 8f0b29eb
 
 
 def setup_logging(verbose: bool) -> logging.Logger:
