"""
DLL metadata extraction functionality.
"""

from datetime import datetime
from pathlib import Path
from typing import Dict, List, Optional, Any, Set
from dataclasses import dataclass, asdict, field
from enum import Enum
import json
import logging

try:
    import pefile
except ImportError:
    pefile = None

try:
    import win32api
    import win32con

    # Try to import LOWORD and HIWORD directly from win32api
    try:
        from win32api import GetFileVersionInfo, LOWORD, HIWORD
    except ImportError:
        # If not available, define them as helper functions
        GetFileVersionInfo = getattr(win32api, "GetFileVersionInfo", None)

        def LOWORD(x: int) -> int:
            return x & 0xFFFF

        def HIWORD(x: int) -> int:
            return (x >> 16) & 0xFFFF

except ImportError:
    win32api = None
    win32con = None
    GetFileVersionInfo = None

    def LOWORD(x: int) -> int:
        return x & 0xFFFF

    def HIWORD(x: int) -> int:
        return (x >> 16) & 0xFFFF


class ExtractionMethod(Enum):
    """Available version extraction methods."""

    WIN32API = "win32api"
    PEFILE = "pefile"
    FILEINFO = "fileinfo"
    ALL = "all"  # Use all methods in order (default behavior)


def _extract_version_string_win32apigetVersionString(filename: str) -> str:
    """
    Extract version string using win32api GetFileVersionInfo with HIWORD/LOWORD helpers.

    Args:
        filename: Path to the DLL file

    Returns:
        str: Version string in format "major.minor.build.revision" or "---" if failed
    """
    # requirement: "$ pip install pywin32"
    # inspiration taken from:
    # http://timgolden.me.uk/python/win32_how_do_i/get_dll_version.html

    if GetFileVersionInfo is None:
        return "---"  # win32api not available

    try:
        info = GetFileVersionInfo(str(filename), "\\")
    except Exception:
        return "---"  # f'failed for {filename}'

    ms = info["FileVersionMS"]
    ls = info["FileVersionLS"]
    versionAsList = [HIWORD(ms), LOWORD(ms), HIWORD(ls), LOWORD(ls)]
    versionStr = ".".join([str(i) for i in versionAsList])

    return versionStr


@dataclass
class DLLMetadata:
    """Container for DLL file metadata."""

    # Basic file information
    file_path: str
    file_name: str
    file_size: int
    modification_time: datetime

    # PE Header information
    machine_type: Optional[str] = None
    architecture: Optional[str] = None
    subsystem: Optional[str] = None
    dll_characteristics: List[str] = field(default_factory=list)

    # Version information
    product_name: Optional[str] = None
    product_version: Optional[str] = None
    file_version: Optional[str] = None
    company_name: Optional[str] = None
    file_description: Optional[str] = None
    internal_name: Optional[str] = None
    copyright: Optional[str] = None
    legal_copyright: Optional[str] = None
    original_filename: Optional[str] = None

    # Dependencies
    imported_dlls: List[str] = field(default_factory=list)
    exported_functions: List[str] = field(default_factory=list)

    # Security and integrity
    is_signed: bool = False
    checksum: Optional[str] = None

    # Analysis metadata
    scan_timestamp: Optional[datetime] = None
    analysis_errors: List[str] = field(default_factory=list)
    additional_metadata: Dict[str, Any] = field(default_factory=dict)

    def __post_init__(self) -> None:
        if self.scan_timestamp is None:
            self.scan_timestamp = datetime.now()

    def to_dict(self) -> Dict[str, Any]:
        """Convert metadata to dictionary for serialization."""
        data = asdict(self)
        # Convert datetime objects to ISO format strings
        data["modification_time"] = (
            self.modification_time.isoformat() if self.modification_time else None
        )
        data["scan_timestamp"] = (
            self.scan_timestamp.isoformat() if self.scan_timestamp else None
        )
        return data

    def to_json(self, indent: int = 2) -> str:
        """Convert metadata to JSON string."""
        return json.dumps(self.to_dict(), indent=indent)

    @classmethod
    def from_dict(cls, data: Dict[str, Any]) -> "DLLMetadata":
        """Create DLLMetadata from dictionary."""
        # Convert ISO format strings back to datetime objects
        if data.get("modification_time"):
            data["modification_time"] = datetime.fromisoformat(
                data["modification_time"]
            )
        if data.get("scan_timestamp"):
            data["scan_timestamp"] = datetime.fromisoformat(data["scan_timestamp"])
        return cls(**data)


class DLLMetadataExtractor:
    """Extracts metadata from DLL files using PE analysis."""

<<<<<<< HEAD
    def __init__(
        self, extraction_methods: Optional[Set[ExtractionMethod]] = None
    ) -> None:
=======
    def __init__(self, logger: Optional["logging.Logger"] = None) -> None:
>>>>>>> ca8de437
        if pefile is None:
            raise ImportError(
                "pefile library is required. Install with: pip install pefile"
            )
        import logging

        self.logger = logger or logging.getLogger(__name__)

        # Set default extraction methods if none specified
        if extraction_methods is None:
            self.extraction_methods = {ExtractionMethod.ALL}
        else:
            self.extraction_methods = extraction_methods

    def extract_metadata(self, dll_path: Path) -> DLLMetadata:
        """
        Extract comprehensive metadata from a DLL file.

        Args:
            dll_path: Path to the DLL file

        Returns:
            DLLMetadata object containing extracted information
        """
        # Basic file information
        stat = dll_path.stat()
        metadata = DLLMetadata(
            file_path=str(dll_path),
            file_name=dll_path.name,
            file_size=stat.st_size,
            modification_time=datetime.fromtimestamp(stat.st_mtime),
        )

        try:
            # Parse PE file
            pe = pefile.PE(str(dll_path))

            # Extract PE header information
            self._extract_pe_header_info(pe, metadata)

            # Extract version information
            self._extract_version_info(pe, metadata)

            # Extract import/export information
            self._extract_import_export_info(pe, metadata)

            # Extract security information
            self._extract_security_info(pe, metadata)

            pe.close()

        except Exception as e:
            metadata.analysis_errors.append(f"PE analysis failed: {str(e)}")

        return metadata

    def _extract_pe_header_info(self, pe: "pefile.PE", metadata: DLLMetadata) -> None:
        """Extract PE header information."""
        try:
            # Machine type
            machine_types = {
                0x014C: "i386",
                0x0200: "ia64",
                0x8664: "amd64",
                0x01C0: "arm",
                0xAA64: "arm64",
            }
            machine = pe.FILE_HEADER.Machine
            metadata.machine_type = machine_types.get(
                machine, f"Unknown (0x{machine:04x})"
            )

            # Architecture
            if machine in [0x014C]:
                metadata.architecture = "x86"
            elif machine in [0x8664]:
                metadata.architecture = "x64"
            elif machine in [0x01C0, 0xAA64]:
                metadata.architecture = "ARM"
            else:
                metadata.architecture = "Unknown"

            # Subsystem
            subsystems = {
                1: "Native",
                2: "Windows GUI",
                3: "Windows CUI",
                7: "POSIX CUI",
                9: "Windows CE GUI",
                10: "EFI Application",
                11: "EFI Boot Service Driver",
                12: "EFI Runtime Driver",
                13: "EFI ROM",
                14: "XBOX",
                16: "Windows Boot Application",
            }
            subsystem = pe.OPTIONAL_HEADER.Subsystem
            metadata.subsystem = subsystems.get(subsystem, f"Unknown ({subsystem})")

            # DLL Characteristics
            dll_chars = pe.OPTIONAL_HEADER.DllCharacteristics
            characteristics = []

            if dll_chars & 0x0001:
                characteristics.append("Reserved")
            if dll_chars & 0x0002:
                characteristics.append("Reserved")
            if dll_chars & 0x0004:
                characteristics.append("Reserved")
            if dll_chars & 0x0008:
                characteristics.append("Reserved")
            if dll_chars & 0x0040:
                characteristics.append("Dynamic Base")
            if dll_chars & 0x0080:
                characteristics.append("Force Integrity")
            if dll_chars & 0x0100:
                characteristics.append("NX Compatible")
            if dll_chars & 0x0200:
                characteristics.append("No Isolation")
            if dll_chars & 0x0400:
                characteristics.append("No SEH")
            if dll_chars & 0x0800:
                characteristics.append("No Bind")
            if dll_chars & 0x1000:
                characteristics.append("AppContainer")
            if dll_chars & 0x2000:
                characteristics.append("WDM Driver")
            if dll_chars & 0x4000:
                characteristics.append("Control Flow Guard")
            if dll_chars & 0x8000:
                characteristics.append("Terminal Server Aware")

            metadata.dll_characteristics = characteristics

        except Exception as e:
            metadata.analysis_errors.append(f"PE header extraction failed: {str(e)}")

    def _extract_version_info(self, pe: "pefile.PE", metadata: DLLMetadata) -> None:
        """Extract version information from resources."""
        self.logger.debug(f"Starting version info extraction for {metadata.file_name}")
        try:
<<<<<<< HEAD
            # Check if user wants all methods (default behavior)
            if ExtractionMethod.ALL in self.extraction_methods:
                # Original behavior: try all methods in order
                if self._extract_version_info_win32api(metadata):
                    return
                if self._extract_version_info_fileinfo(pe, metadata):
                    return
                self._extract_version_info_pefile(pe, metadata)
                return

            # Try only the specified methods
            if ExtractionMethod.WIN32API in self.extraction_methods:
                if self._extract_version_info_win32api(metadata):
                    return

            if ExtractionMethod.FILEINFO in self.extraction_methods:
                if self._extract_version_info_fileinfo(pe, metadata):
                    return

            if ExtractionMethod.PEFILE in self.extraction_methods:
                self._extract_version_info_pefile(pe, metadata)
=======
            # First try win32api if available (Windows only) as it can be more reliable
            # for certain types of DLLs, especially system DLLs
            self.logger.debug(
                f"Attempting win32api version extraction for {metadata.file_name}"
            )
            if self._extract_version_info_win32api(metadata):
                self.logger.info(
                    f"Successfully extracted version info using win32api for {metadata.file_name}"
                )
                # If win32api approach succeeded, we can return early
                return

            # Then try the alternative FileInfo approach which may work better
            # for some Microsoft DLLs
            self.logger.debug(
                f"Attempting FileInfo version extraction for {metadata.file_name}"
            )
            if self._extract_version_info_fileinfo(pe, metadata):
                self.logger.info(
                    f"Successfully extracted version info using FileInfo for {metadata.file_name}"
                )
                # If FileInfo approach succeeded, we can return early
                return

            # Fallback to the original VS_VERSIONINFO approach
            self.logger.debug(
                f"Attempting VS_VERSIONINFO version extraction for {metadata.file_name}"
            )
            if hasattr(pe, "VS_VERSIONINFO"):
                for version_info in pe.VS_VERSIONINFO:
                    # Extract binary version information from FixedFileInfo
                    if hasattr(version_info, "FixedFileInfo"):
                        fixed_info = version_info.FixedFileInfo[0]

                        # Extract file version from binary format
                        # (HIWORD.LOWORD.HIWORD.LOWORD)
                        if hasattr(fixed_info, "FileVersionMS") and hasattr(
                            fixed_info, "FileVersionLS"
                        ):
                            file_ver_ms = fixed_info.FileVersionMS
                            file_ver_ls = fixed_info.FileVersionLS
                            if (
                                file_ver_ms or file_ver_ls
                            ):  # Only if version info exists
                                file_version = (
                                    f"{file_ver_ms >> 16}.{file_ver_ms & 0xFFFF}."
                                    f"{file_ver_ls >> 16}.{file_ver_ls & 0xFFFF}"
                                )
                                # Only set if we don't already have a string version
                                if not metadata.file_version:
                                    metadata.file_version = file_version

                        # Extract product version from binary format
                        if hasattr(fixed_info, "ProductVersionMS") and hasattr(
                            fixed_info, "ProductVersionLS"
                        ):
                            prod_ver_ms = fixed_info.ProductVersionMS
                            prod_ver_ls = fixed_info.ProductVersionLS
                            if (
                                prod_ver_ms or prod_ver_ls
                            ):  # Only if version info exists
                                product_version = (
                                    f"{prod_ver_ms >> 16}.{prod_ver_ms & 0xFFFF}."
                                    f"{prod_ver_ls >> 16}.{prod_ver_ls & 0xFFFF}"
                                )
                                # Only set if we don't already have a string version
                                if not metadata.product_version:
                                    metadata.product_version = product_version

                    # Extract string version information from StringFileInfo
                    # First try to get translations from VarFileInfo to find
                    # correct string tables
                    translation_keys = self._get_version_translations(version_info)

                    # Extract using discovered translations
                    if translation_keys:
                        for translation_key in translation_keys:
                            success = self._extract_string_version_info(
                                version_info, metadata, translation_key
                            )
                            if success:
                                # Successfully extracted with this translation, break
                                break
                    else:
                        # Fallback: try default method for older or non-standard DLLs
                        self.logger.debug(
                            f"Using fallback string version extraction for {metadata.file_name}"
                        )
                        self._extract_string_version_info_fallback(
                            version_info, metadata
                        )
            else:
                self.logger.debug(f"No VS_VERSIONINFO found in {metadata.file_name}")

            # Log final version extraction results
            if metadata.file_version or metadata.product_version:
                self.logger.info(
                    f"Version info extracted for {metadata.file_name}: FileVersion='{metadata.file_version}', ProductVersion='{metadata.product_version}'"
                )
            else:
                self.logger.warning(
                    f"No version information could be extracted for {metadata.file_name}"
                )
>>>>>>> ca8de437

        except Exception as e:
            self.logger.error(
                f"Version info extraction failed for {metadata.file_name}: {str(e)}"
            )
            metadata.analysis_errors.append(f"Version info extraction failed: {str(e)}")

    def _extract_version_info_pefile(
        self, pe: "pefile.PE", metadata: DLLMetadata
    ) -> None:
        """Extract version information using pefile VS_VERSIONINFO approach."""
        # Fallback to the original VS_VERSIONINFO approach
        if hasattr(pe, "VS_VERSIONINFO"):
            for version_info in pe.VS_VERSIONINFO:
                # Extract binary version information from FixedFileInfo
                if hasattr(version_info, "FixedFileInfo"):
                    fixed_info = version_info.FixedFileInfo[0]

                    # Extract file version from binary format
                    # (HIWORD.LOWORD.HIWORD.LOWORD)
                    if hasattr(fixed_info, "FileVersionMS") and hasattr(
                        fixed_info, "FileVersionLS"
                    ):
                        file_ver_ms = fixed_info.FileVersionMS
                        file_ver_ls = fixed_info.FileVersionLS
                        if file_ver_ms or file_ver_ls:  # Only if version info exists
                            file_version = (
                                f"{file_ver_ms >> 16}.{file_ver_ms & 0xFFFF}."
                                f"{file_ver_ls >> 16}.{file_ver_ls & 0xFFFF}"
                            )
                            # Only set if we don't already have a string version
                            if not metadata.file_version:
                                metadata.file_version = file_version

                    # Extract product version from binary format
                    if hasattr(fixed_info, "ProductVersionMS") and hasattr(
                        fixed_info, "ProductVersionLS"
                    ):
                        prod_ver_ms = fixed_info.ProductVersionMS
                        prod_ver_ls = fixed_info.ProductVersionLS
                        if prod_ver_ms or prod_ver_ls:  # Only if version info exists
                            product_version = (
                                f"{prod_ver_ms >> 16}.{prod_ver_ms & 0xFFFF}."
                                f"{prod_ver_ls >> 16}.{prod_ver_ls & 0xFFFF}"
                            )
                            # Only set if we don't already have a string version
                            if not metadata.product_version:
                                metadata.product_version = product_version

                # Extract string version information from StringFileInfo
                # First try to get translations from VarFileInfo to find
                # correct string tables
                translation_keys = self._get_version_translations(version_info)

                # Extract using discovered translations
                if translation_keys:
                    for translation_key in translation_keys:
                        success = self._extract_string_version_info(
                            version_info, metadata, translation_key
                        )
                        if success:
                            # Successfully extracted with this translation, break
                            break
                else:
                    # Fallback: try default method for older or non-standard DLLs
                    self._extract_string_version_info_fallback(version_info, metadata)

    def _extract_version_info_win32api(self, metadata: DLLMetadata) -> bool:
        """
        Extract version information using win32api.GetFileVersionInfo.
        This method can be more reliable for certain Windows DLLs,
        especially system DLLs that might not be fully parsed by pefile.

        Args:
            metadata: DLL metadata to populate

        Returns:
            True if version information was successfully extracted, False otherwise
        """
        if win32api is None or win32con is None:
            self.logger.debug(
                f"win32api not available for {metadata.file_name}, skipping win32api extraction"
            )
            return False

        try:
            self.logger.debug(
                f"Attempting win32api version extraction for {metadata.file_name}"
            )
            # First try the new win32apigetVersionString function
            version_string = _extract_version_string_win32apigetVersionString(
                metadata.file_path
            )
            if version_string != "---" and not metadata.file_version:
                metadata.file_version = version_string

            # Get version info using win32api
            info = win32api.GetFileVersionInfo(metadata.file_path, "\\")
            if not info:
                return False

            # Extract version numbers from the fixed info using HIWORD/LOWORD helpers
            ms = info.get("FileVersionMS", 0)
            ls = info.get("FileVersionLS", 0)
            if ms or ls:
                file_version = f"{HIWORD(ms)}.{LOWORD(ms)}.{HIWORD(ls)}.{LOWORD(ls)}"
                if not metadata.file_version:
                    metadata.file_version = file_version

            ms = info.get("ProductVersionMS", 0)
            ls = info.get("ProductVersionLS", 0)
            if ms or ls:
                product_version = f"{HIWORD(ms)}.{LOWORD(ms)}.{HIWORD(ls)}.{LOWORD(ls)}"
                if not metadata.product_version:
                    metadata.product_version = product_version

            # Extract string information
            try:
                # Get string file info
                string_info = win32api.GetFileVersionInfo(
                    metadata.file_path, "\\StringFileInfo"
                )
                if string_info:
                    # Try common language/codepage combinations
                    lang_codepage_pairs = ["040904b0", "040004b0", "040904e4"]

                    for lang_codepage in lang_codepage_pairs:
                        try:
                            version_info = win32api.GetFileVersionInfo(
                                metadata.file_path, f"\\StringFileInfo\\{lang_codepage}"
                            )
                            if version_info:
                                # Extract version fields (string overrides binary)
                                base = f"\\StringFileInfo\\{lang_codepage}\\"

                                file_ver = win32api.GetFileVersionInfo(
                                    metadata.file_path, base + "FileVersion"
                                )
                                if file_ver:
                                    metadata.file_version = file_ver

                                prod_ver = win32api.GetFileVersionInfo(
                                    metadata.file_path, base + "ProductVersion"
                                )
                                if prod_ver:
                                    metadata.product_version = prod_ver

                                if not metadata.company_name:
                                    company = win32api.GetFileVersionInfo(
                                        metadata.file_path, base + "CompanyName"
                                    )
                                    if company:
                                        metadata.company_name = company

                                if not metadata.file_description:
                                    desc = win32api.GetFileVersionInfo(
                                        metadata.file_path, base + "FileDescription"
                                    )
                                    if desc:
                                        metadata.file_description = desc

                                if not metadata.product_name:
                                    prod_name = win32api.GetFileVersionInfo(
                                        metadata.file_path, base + "ProductName"
                                    )
                                    if prod_name:
                                        metadata.product_name = prod_name

                                if not metadata.legal_copyright:
                                    copyright = win32api.GetFileVersionInfo(
                                        metadata.file_path, base + "LegalCopyright"
                                    )
                                    if copyright:
                                        metadata.legal_copyright = copyright

                                if not metadata.original_filename:
                                    orig_name = win32api.GetFileVersionInfo(
                                        metadata.file_path, base + "OriginalFilename"
                                    )
                                    if orig_name:
                                        metadata.original_filename = orig_name

                                if not metadata.internal_name:
                                    internal = win32api.GetFileVersionInfo(
                                        metadata.file_path, base + "InternalName"
                                    )
                                    if internal:
                                        metadata.internal_name = internal

                                # If we extracted fields, consider it successful
                                if (
                                    metadata.file_version
                                    or metadata.product_version
                                    or metadata.company_name
                                    or metadata.file_description
                                ):
                                    return True

                        except Exception:
                            # Try next language/codepage combination
                            continue

            except Exception:
                # String info extraction failed, but we might still have version numbers
                pass

            # Return True if we extracted any version information
            result = bool(
                metadata.file_version
                or metadata.product_version
                or metadata.company_name
                or metadata.file_description
            )

            if result:
                self.logger.debug(
                    f"win32api extraction succeeded for {metadata.file_name}"
                )
            else:
                self.logger.debug(
                    f"win32api extraction found no version info for {metadata.file_name}"
                )

            return result

        except Exception as e:
            # win32api extraction failed, let other methods handle it
            self.logger.debug(
                f"win32api extraction failed for {metadata.file_name}: {str(e)}"
            )
            return False

    def _extract_version_info_fileinfo(
        self, pe: "pefile.PE", metadata: DLLMetadata
    ) -> bool:
        """
        Extract version information using FileInfo approach.
        This alternative method may work better for some Microsoft DLLs.

        Args:
            pe: PE file object
            metadata: DLL metadata to populate

        Returns:
            True if version information was successfully extracted, False otherwise
        """
        if not hasattr(pe, "FileInfo") or not pe.FileInfo:
            self.logger.debug(f"No FileInfo available for {metadata.file_name}")
            return False

        extracted = False
        self.logger.debug(
            f"Attempting FileInfo version extraction for {metadata.file_name}"
        )

        try:
            for fileinfo in pe.FileInfo:
                if fileinfo.Key != b"StringFileInfo":
                    continue

                # Iterate all StringTables (multiple translations)
                for st in fileinfo.StringTable:
                    for key, value in st.entries.items():
                        decoded_key = (
                            key.decode(errors="ignore")
                            if isinstance(key, bytes)
                            else str(key)
                        )
                        decoded_value = (
                            value.decode(errors="ignore")
                            if isinstance(value, bytes)
                            else str(value)
                        )

                        if decoded_key == "FileVersion":
                            metadata.file_version = decoded_value
                            extracted = True
                        elif decoded_key == "ProductVersion":
                            metadata.product_version = decoded_value
                            extracted = True
                        elif decoded_key == "CompanyName":
                            metadata.company_name = decoded_value
                            extracted = True
                        elif decoded_key == "FileDescription":
                            metadata.file_description = decoded_value
                            extracted = True
                        elif decoded_key == "OriginalFilename":
                            metadata.original_filename = decoded_value
                            extracted = True
                        elif decoded_key == "ProductName":
                            metadata.product_name = decoded_value
                            extracted = True
                        elif decoded_key == "InternalName":
                            metadata.internal_name = decoded_value
                            extracted = True
                        elif decoded_key == "LegalCopyright":
                            metadata.legal_copyright = decoded_value
                            extracted = True

                    # If we found version info, check if we have essential fields
                    if (
                        metadata.file_version
                        or metadata.product_version
                        or metadata.company_name
                        or metadata.file_description
                        or metadata.original_filename
                    ):
                        return True

        except Exception as e:
            # If FileInfo approach fails, let the fallback handle it
            self.logger.debug(
                f"FileInfo extraction failed for {metadata.file_name}: {str(e)}"
            )
            pass

        if extracted:
            self.logger.debug(f"FileInfo extraction succeeded for {metadata.file_name}")
        else:
            self.logger.debug(
                f"FileInfo extraction found no version info for {metadata.file_name}"
            )

        return extracted

    def _get_version_translations(self, version_info: Any) -> List[str]:
        """
        Extract available translations from VarFileInfo to find correct string tables.

        Returns:
            List of translation keys (e.g., ["040904b0", "040004b0"])
        """
        translation_keys = []

        try:
            if hasattr(version_info, "VarFileInfo"):
                for var_file_info in version_info.VarFileInfo:
                    if hasattr(var_file_info, "Var"):
                        for var in var_file_info.Var:
                            if hasattr(var, "entry") and var.entry:
                                # Each translation entry contains language and codepage
                                for lang_codepage in var.entry:
                                    if hasattr(lang_codepage, "lang") and hasattr(
                                        lang_codepage, "codepage"
                                    ):
                                        # Format: language (2 bytes) + codepage
                                        # (2 bytes) as hex
                                        lang = lang_codepage.lang & 0xFFFF
                                        codepage = lang_codepage.codepage & 0xFFFF
                                        translation_key = f"{lang:04x}{codepage:04x}"
                                        translation_keys.append(translation_key)
        except Exception:
            # Ignore errors in translation extraction, fallback will handle it
            pass

        return translation_keys

    def _extract_string_version_info(
        self, version_info: Any, metadata: DLLMetadata, translation_key: str
    ) -> bool:
        """
        Extract string version information using a specific translation key.

        Args:
            version_info: PE version info structure
            metadata: DLL metadata to populate
            translation_key: Translation key (e.g., "040904b0")

        Returns:
            True if extraction was successful, False otherwise
        """
        try:
            if hasattr(version_info, "StringFileInfo"):
                for string_file_info in version_info.StringFileInfo:
                    # Look for the specific string table that matches our translation
                    for string_table in string_file_info.StringTable:
                        # Check if this string table matches our translation key
                        if (
                            hasattr(string_table, "LangID")
                            and string_table.LangID.lower() == translation_key.lower()
                        ):
                            return self._process_string_table_entries(
                                string_table, metadata
                            )
        except Exception:
            pass

        return False

    def _extract_string_version_info_fallback(
        self, version_info: Any, metadata: DLLMetadata
    ) -> None:
        """
        Fallback method for extracting string version info when translation
        lookup fails. This is the original logic for compatibility with
        third-party DLLs.
        """
        try:
            if hasattr(version_info, "StringFileInfo"):
                for string_file_info in version_info.StringFileInfo:
                    for string_table in string_file_info.StringTable:
                        self._process_string_table_entries(string_table, metadata)
        except Exception:
            pass

    def _process_string_table_entries(
        self, string_table: Any, metadata: DLLMetadata
    ) -> bool:
        """
        Process entries from a string table and populate metadata.

        Returns:
            True if any version information was extracted
        """
        extracted = False

        try:
            if hasattr(string_table, "entries"):
                for entry in string_table.entries.items():
                    key, value = entry
                    key_str = key.decode("utf-8", errors="ignore")
                    value_str = value.decode("utf-8", errors="ignore")

                    if key_str == "ProductName":
                        metadata.product_name = value_str
                        extracted = True
                    elif key_str == "ProductVersion":
                        metadata.product_version = value_str
                        extracted = True
                    elif key_str == "FileVersion":
                        metadata.file_version = value_str
                        extracted = True
                    elif key_str == "CompanyName":
                        metadata.company_name = value_str
                        extracted = True
                    elif key_str == "FileDescription":
                        metadata.file_description = value_str
                        extracted = True
                    elif key_str == "InternalName":
                        metadata.internal_name = value_str
                        extracted = True
                    elif key_str == "LegalCopyright":
                        metadata.legal_copyright = value_str
                        extracted = True
                    elif key_str == "OriginalFilename":
                        metadata.original_filename = value_str
                        extracted = True
                    # Handle additional version variants that might appear in
                    # Windows Properties
                    elif key_str == "Version" and not metadata.file_version:
                        metadata.file_version = value_str
                        extracted = True
                    elif key_str == "Assembly Version" and not metadata.file_version:
                        metadata.file_version = value_str
                        extracted = True
                    elif key_str == "PrivateBuild" and not metadata.file_version:
                        metadata.file_version = value_str
                        extracted = True
                    elif key_str == "LegalTrademarks":
                        # Some DLLs have trademark info that might be useful
                        pass
        except Exception:
            pass

        return extracted

    def _extract_import_export_info(
        self, pe: "pefile.PE", metadata: DLLMetadata
    ) -> None:
        """Extract import and export information."""
        try:
            # Extract imported DLLs
            imported_dlls = set()
            if hasattr(pe, "DIRECTORY_ENTRY_IMPORT"):
                for entry in pe.DIRECTORY_ENTRY_IMPORT:
                    dll_name = entry.dll.decode("utf-8", errors="ignore")
                    imported_dlls.add(dll_name)
            metadata.imported_dlls = sorted(list(imported_dlls))

            # Extract exported functions
            exported_functions = []
            if hasattr(pe, "DIRECTORY_ENTRY_EXPORT"):
                for exp in pe.DIRECTORY_ENTRY_EXPORT.symbols:
                    if exp.name:
                        func_name = exp.name.decode("utf-8", errors="ignore")
                        exported_functions.append(func_name)
            metadata.exported_functions = sorted(exported_functions)

        except Exception as e:
            metadata.analysis_errors.append(
                f"Import/Export extraction failed: {str(e)}"
            )

    def _extract_security_info(self, pe: "pefile.PE", metadata: DLLMetadata) -> None:
        """Extract security and integrity information."""
        try:
            # Check if file is signed (has security directory)
            if hasattr(pe, "OPTIONAL_HEADER") and hasattr(
                pe.OPTIONAL_HEADER, "DATA_DIRECTORY"
            ):
                security_dir = pe.OPTIONAL_HEADER.DATA_DIRECTORY[
                    4
                ]  # Security directory
                metadata.is_signed = security_dir.Size > 0

            # Calculate checksum
            if hasattr(pe, "OPTIONAL_HEADER"):
                metadata.checksum = f"0x{pe.OPTIONAL_HEADER.CheckSum:08x}"

        except Exception as e:
            metadata.analysis_errors.append(
                f"Security info extraction failed: {str(e)}"
            )


def extract_dll_metadata(
<<<<<<< HEAD
    dll_path: Path, extraction_methods: Optional[Set[ExtractionMethod]] = None
=======
    dll_path: Path, logger: Optional[logging.Logger] = None
>>>>>>> ca8de437
) -> DLLMetadata:
    """
    Convenience function to extract metadata from a DLL file.

    Args:
        dll_path: Path to the DLL file
<<<<<<< HEAD
        extraction_methods: Optional set of extraction methods to use
=======
        logger: Optional logger for debug information
>>>>>>> ca8de437

    Returns:
        DLLMetadata object containing extracted information
    """
<<<<<<< HEAD
    extractor = DLLMetadataExtractor(extraction_methods)
=======
    extractor = DLLMetadataExtractor(logger=logger)
>>>>>>> ca8de437
    return extractor.extract_metadata(dll_path)<|MERGE_RESOLUTION|>--- conflicted
+++ resolved
@@ -158,14 +158,7 @@
 
 class DLLMetadataExtractor:
     """Extracts metadata from DLL files using PE analysis."""
-
-<<<<<<< HEAD
-    def __init__(
-        self, extraction_methods: Optional[Set[ExtractionMethod]] = None
-    ) -> None:
-=======
     def __init__(self, logger: Optional["logging.Logger"] = None) -> None:
->>>>>>> ca8de437
         if pefile is None:
             raise ImportError(
                 "pefile library is required. Install with: pip install pefile"
@@ -307,29 +300,6 @@
         """Extract version information from resources."""
         self.logger.debug(f"Starting version info extraction for {metadata.file_name}")
         try:
-<<<<<<< HEAD
-            # Check if user wants all methods (default behavior)
-            if ExtractionMethod.ALL in self.extraction_methods:
-                # Original behavior: try all methods in order
-                if self._extract_version_info_win32api(metadata):
-                    return
-                if self._extract_version_info_fileinfo(pe, metadata):
-                    return
-                self._extract_version_info_pefile(pe, metadata)
-                return
-
-            # Try only the specified methods
-            if ExtractionMethod.WIN32API in self.extraction_methods:
-                if self._extract_version_info_win32api(metadata):
-                    return
-
-            if ExtractionMethod.FILEINFO in self.extraction_methods:
-                if self._extract_version_info_fileinfo(pe, metadata):
-                    return
-
-            if ExtractionMethod.PEFILE in self.extraction_methods:
-                self._extract_version_info_pefile(pe, metadata)
-=======
             # First try win32api if available (Windows only) as it can be more reliable
             # for certain types of DLLs, especially system DLLs
             self.logger.debug(
@@ -433,7 +403,6 @@
                 self.logger.warning(
                     f"No version information could be extracted for {metadata.file_name}"
                 )
->>>>>>> ca8de437
 
         except Exception as e:
             self.logger.error(
@@ -950,29 +919,17 @@
 
 
 def extract_dll_metadata(
-<<<<<<< HEAD
-    dll_path: Path, extraction_methods: Optional[Set[ExtractionMethod]] = None
-=======
     dll_path: Path, logger: Optional[logging.Logger] = None
->>>>>>> ca8de437
 ) -> DLLMetadata:
     """
     Convenience function to extract metadata from a DLL file.
 
     Args:
         dll_path: Path to the DLL file
-<<<<<<< HEAD
-        extraction_methods: Optional set of extraction methods to use
-=======
         logger: Optional logger for debug information
->>>>>>> ca8de437
 
     Returns:
         DLLMetadata object containing extracted information
     """
-<<<<<<< HEAD
-    extractor = DLLMetadataExtractor(extraction_methods)
-=======
     extractor = DLLMetadataExtractor(logger=logger)
->>>>>>> ca8de437
     return extractor.extract_metadata(dll_path)