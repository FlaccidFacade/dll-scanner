"""
DLL metadata extraction functionality.
"""

from datetime import datetime
from pathlib import Path
from typing import Dict, List, Optional, Any, Set
from dataclasses import dataclass, asdict, field
from enum import Enum
import json
import logging
import platform
import subprocess

try:
    import pefile
except ImportError:
    pefile = None

try:
    import win32api
    import win32con

    # Try to import LOWORD and HIWORD directly from win32api
    try:
        from win32api import GetFileVersionInfo, LOWORD, HIWORD
    except ImportError:
        # If not available, define them as helper functions
        GetFileVersionInfo = getattr(win32api, "GetFileVersionInfo", None)

        def LOWORD(x: int) -> int:
            return x & 0xFFFF

        def HIWORD(x: int) -> int:
            return (x >> 16) & 0xFFFF

except ImportError:
    win32api = None
    win32con = None
    GetFileVersionInfo = None

    def LOWORD(x: int) -> int:
        return x & 0xFFFF

    def HIWORD(x: int) -> int:
        return (x >> 16) & 0xFFFF


class ExtractionMethod(Enum):
    """Available version extraction methods."""

    WIN32API = "win32api"
    PEFILE = "pefile"
    FILEINFO = "fileinfo"
    ALL = "all"  # Use all methods in order (default behavior)


def _extract_version_string_win32apigetVersionString(filename: str) -> str:
    """
    Extract version string using win32api GetFileVersionInfo with HIWORD/LOWORD helpers.

    Args:
        filename: Path to the DLL file

    Returns:
        str: Version string in format "major.minor.build.revision" or "---" if failed
    """
    # requirement: "$ pip install pywin32"
    # inspiration taken from:
    # http://timgolden.me.uk/python/win32_how_do_i/get_dll_version.html

    if GetFileVersionInfo is None:
        return "---"  # win32api not available

    try:
        info = GetFileVersionInfo(str(filename), "\\")
    except Exception:
        return "---"  # f'failed for {filename}'

    ms = info["FileVersionMS"]
    ls = info["FileVersionLS"]
    versionAsList = [HIWORD(ms), LOWORD(ms), HIWORD(ls), LOWORD(ls)]
    versionStr = ".".join([str(i) for i in versionAsList])

    return versionStr


def _extract_version_string_powershell(filename: str) -> str:
    """
    Extract version string using PowerShell's Get-Item command.

    This method uses PowerShell to execute:
    Get-Item "path" | Select-Object -ExpandProperty VersionInfo | Select-Object FileVersion

    Args:
        filename: Path to the DLL file

    Returns:
        str: Version string (e.g., "1.1.1q") or "---" if failed or not on Windows
    """
    # Only attempt on Windows platform
    if platform.system() != "Windows":
        return "---"

    try:
        # PowerShell command to get file version info
        # Using -ExpandProperty to get the VersionInfo object, then select FileVersion
        def _escape_powershell_single_quoted_string(s: str) -> str:
            # Escape single quotes by doubling them, as per PowerShell rules
            return s.replace("'", "''")

        escaped_filename = _escape_powershell_single_quoted_string(filename)
        powershell_cmd = [
            "powershell.exe",
            "-NoProfile",
            "-NonInteractive",
            "-Command",
            f"(Get-Item '{escaped_filename}').VersionInfo.FileVersion",
        ]

        # Execute PowerShell command with timeout
        result = subprocess.run(
            powershell_cmd,
            capture_output=True,
            text=True,
            timeout=10,  # 10 second timeout
            encoding="utf-8",
            errors="replace",
        )

        if result.returncode == 0 and result.stdout.strip():
            version = result.stdout.strip()
            # Filter out empty lines and whitespace
            if version and version.lower() not in ["", "null", "$null"]:
                return version

        return "---"

    except (subprocess.TimeoutExpired, subprocess.SubprocessError, OSError, Exception):
        # Any subprocess error, timeout, or other exception
        return "---"


@dataclass
class DLLMetadata:
    """Container for DLL file metadata."""

    # Basic file information
    file_path: str
    file_name: str
    file_size: int
    modification_time: datetime

    # PE Header information
    machine_type: Optional[str] = None
    architecture: Optional[str] = None
    subsystem: Optional[str] = None
    dll_characteristics: List[str] = field(default_factory=list)

    # Version information
    product_name: Optional[str] = None
    product_version: Optional[str] = None
    file_version: Optional[str] = None
    company_name: Optional[str] = None
    file_description: Optional[str] = None
    internal_name: Optional[str] = None
    copyright: Optional[str] = None
    legal_copyright: Optional[str] = None
    original_filename: Optional[str] = None

    # Dependencies
    imported_dlls: List[str] = field(default_factory=list)
    exported_functions: List[str] = field(default_factory=list)

    # Security and integrity
    is_signed: bool = False
    checksum: Optional[str] = None

    # Analysis metadata
    scan_timestamp: Optional[datetime] = None
    analysis_errors: List[str] = field(default_factory=list)
    additional_metadata: Dict[str, Any] = field(default_factory=dict)

    def __post_init__(self) -> None:
        if self.scan_timestamp is None:
            self.scan_timestamp = datetime.now()

    def to_dict(self) -> Dict[str, Any]:
        """Convert metadata to dictionary for serialization."""
        data = asdict(self)
        # Convert datetime objects to ISO format strings
        data["modification_time"] = (
            self.modification_time.isoformat() if self.modification_time else None
        )
        data["scan_timestamp"] = (
            self.scan_timestamp.isoformat() if self.scan_timestamp else None
        )
        return data

    def to_json(self, indent: int = 2) -> str:
        """Convert metadata to JSON string."""
        return json.dumps(self.to_dict(), indent=indent)

    @classmethod
    def from_dict(cls, data: Dict[str, Any]) -> "DLLMetadata":
        """Create DLLMetadata from dictionary."""
        # Convert ISO format strings back to datetime objects
        if data.get("modification_time"):
            data["modification_time"] = datetime.fromisoformat(
                data["modification_time"]
            )
        if data.get("scan_timestamp"):
            data["scan_timestamp"] = datetime.fromisoformat(data["scan_timestamp"])
        return cls(**data)


class DLLMetadataExtractor:
    """Extracts metadata from DLL files using PE analysis."""
    def __init__(
        self,
        extraction_methods: Optional[Set[ExtractionMethod]] = None,
        logger: Optional["logging.Logger"] = None,
    ) -> None:
        if pefile is None:
            raise ImportError(
                "pefile library is required. Install with: pip install pefile"
            )
        
        import logging
        self.logger = logger or logging.getLogger(__name__)
        
        # Set default extraction methods if none specified
        if extraction_methods is None:
            self.extraction_methods = {ExtractionMethod.ALL}
        else:
            self.extraction_methods = extraction_methods

    def extract_metadata(self, dll_path: Path) -> DLLMetadata:
        """
        Extract comprehensive metadata from a DLL file.

        Args:
            dll_path: Path to the DLL file

        Returns:
            DLLMetadata object containing extracted information
        """
        # Basic file information
        stat = dll_path.stat()
        metadata = DLLMetadata(
            file_path=str(dll_path),
            file_name=dll_path.name,
            file_size=stat.st_size,
            modification_time=datetime.fromtimestamp(stat.st_mtime),
        )

        try:
            # Parse PE file
            pe = pefile.PE(str(dll_path))

            # Extract PE header information
            self._extract_pe_header_info(pe, metadata)

            # Extract version information
            self._extract_version_info(pe, metadata)

            # Extract import/export information
            self._extract_import_export_info(pe, metadata)

            # Extract security information
            self._extract_security_info(pe, metadata)

            pe.close()

        except Exception as e:
            metadata.analysis_errors.append(f"PE analysis failed: {str(e)}")

        return metadata

    def _extract_pe_header_info(self, pe: "pefile.PE", metadata: DLLMetadata) -> None:
        """Extract PE header information."""
        try:
            # Machine type
            machine_types = {
                0x014C: "i386",
                0x0200: "ia64",
                0x8664: "amd64",
                0x01C0: "arm",
                0xAA64: "arm64",
            }
            machine = pe.FILE_HEADER.Machine
            metadata.machine_type = machine_types.get(
                machine, f"Unknown (0x{machine:04x})"
            )

            # Architecture
            if machine in [0x014C]:
                metadata.architecture = "x86"
            elif machine in [0x8664]:
                metadata.architecture = "x64"
            elif machine in [0x01C0, 0xAA64]:
                metadata.architecture = "ARM"
            else:
                metadata.architecture = "Unknown"

            # Subsystem
            subsystems = {
                1: "Native",
                2: "Windows GUI",
                3: "Windows CUI",
                7: "POSIX CUI",
                9: "Windows CE GUI",
                10: "EFI Application",
                11: "EFI Boot Service Driver",
                12: "EFI Runtime Driver",
                13: "EFI ROM",
                14: "XBOX",
                16: "Windows Boot Application",
            }
            subsystem = pe.OPTIONAL_HEADER.Subsystem
            metadata.subsystem = subsystems.get(subsystem, f"Unknown ({subsystem})")

            # DLL Characteristics
            dll_chars = pe.OPTIONAL_HEADER.DllCharacteristics
            characteristics = []

            if dll_chars & 0x0001:
                characteristics.append("Reserved")
            if dll_chars & 0x0002:
                characteristics.append("Reserved")
            if dll_chars & 0x0004:
                characteristics.append("Reserved")
            if dll_chars & 0x0008:
                characteristics.append("Reserved")
            if dll_chars & 0x0040:
                characteristics.append("Dynamic Base")
            if dll_chars & 0x0080:
                characteristics.append("Force Integrity")
            if dll_chars & 0x0100:
                characteristics.append("NX Compatible")
            if dll_chars & 0x0200:
                characteristics.append("No Isolation")
            if dll_chars & 0x0400:
                characteristics.append("No SEH")
            if dll_chars & 0x0800:
                characteristics.append("No Bind")
            if dll_chars & 0x1000:
                characteristics.append("AppContainer")
            if dll_chars & 0x2000:
                characteristics.append("WDM Driver")
            if dll_chars & 0x4000:
                characteristics.append("Control Flow Guard")
            if dll_chars & 0x8000:
                characteristics.append("Terminal Server Aware")

            metadata.dll_characteristics = characteristics

        except Exception as e:
            metadata.analysis_errors.append(f"PE header extraction failed: {str(e)}")

    def _extract_version_info(self, pe: "pefile.PE", metadata: DLLMetadata) -> None:
        """Extract version information from resources."""
        try:
            # Check if user wants all methods (default behavior)
            if ExtractionMethod.ALL in self.extraction_methods:
                # Original behavior: try all methods in order
                if self._extract_version_info_win32api(metadata):
                    return
                if self._extract_version_info_fileinfo(pe, metadata):
                    return
                self._extract_version_info_pefile(pe, metadata)
                return

<<<<<<< HEAD
            # Try only the specified methods
            if ExtractionMethod.WIN32API in self.extraction_methods:
                if self._extract_version_info_win32api(metadata):
                    return
=======
            # Then try PowerShell Get-Item approach (Windows only) as another reliable method
            # especially for DLLs where win32api might not work but PowerShell can access version info
            self.logger.debug(
                f"Attempting PowerShell version extraction for {metadata.file_name}"
            )
            if self._extract_version_info_powershell(metadata):
                self.logger.info(
                    f"Successfully extracted version info using PowerShell for {metadata.file_name}"
                )
                # If PowerShell approach succeeded, we can return early
                return

            # Then try the alternative FileInfo approach which may work better
            # for some Microsoft DLLs
            self.logger.debug(
                f"Attempting FileInfo version extraction for {metadata.file_name}"
            )
            if self._extract_version_info_fileinfo(pe, metadata):
                self.logger.info(
                    f"Successfully extracted version info using FileInfo for {metadata.file_name}"
                )
                # If FileInfo approach succeeded, we can return early
                return
>>>>>>> ebc71bf4

            if ExtractionMethod.FILEINFO in self.extraction_methods:
                if self._extract_version_info_fileinfo(pe, metadata):
                    return

            if ExtractionMethod.PEFILE in self.extraction_methods:
                self._extract_version_info_pefile(pe, metadata)

        except Exception as e:
            metadata.analysis_errors.append(f"Version info extraction failed: {str(e)}")

    def _extract_version_info_pefile(
        self, pe: "pefile.PE", metadata: DLLMetadata
    ) -> None:
        """Extract version information using pefile VS_VERSIONINFO approach."""
        # Fallback to the original VS_VERSIONINFO approach
        if hasattr(pe, "VS_VERSIONINFO"):
            for version_info in pe.VS_VERSIONINFO:
                # Extract binary version information from FixedFileInfo
                if hasattr(version_info, "FixedFileInfo"):
                    fixed_info = version_info.FixedFileInfo[0]

                    # Extract file version from binary format
                    # (HIWORD.LOWORD.HIWORD.LOWORD)
                    if hasattr(fixed_info, "FileVersionMS") and hasattr(
                        fixed_info, "FileVersionLS"
                    ):
                        file_ver_ms = fixed_info.FileVersionMS
                        file_ver_ls = fixed_info.FileVersionLS
                        if file_ver_ms or file_ver_ls:  # Only if version info exists
                            file_version = (
                                f"{file_ver_ms >> 16}.{file_ver_ms & 0xFFFF}."
                                f"{file_ver_ls >> 16}.{file_ver_ls & 0xFFFF}"
                            )
                            # Only set if we don't already have a string version
                            if not metadata.file_version:
                                metadata.file_version = file_version

                    # Extract product version from binary format
                    if hasattr(fixed_info, "ProductVersionMS") and hasattr(
                        fixed_info, "ProductVersionLS"
                    ):
                        prod_ver_ms = fixed_info.ProductVersionMS
                        prod_ver_ls = fixed_info.ProductVersionLS
                        if prod_ver_ms or prod_ver_ls:  # Only if version info exists
                            product_version = (
                                f"{prod_ver_ms >> 16}.{prod_ver_ms & 0xFFFF}."
                                f"{prod_ver_ls >> 16}.{prod_ver_ls & 0xFFFF}"
                            )
                            # Only set if we don't already have a string version
                            if not metadata.product_version:
                                metadata.product_version = product_version

                # Extract string version information from StringFileInfo
                # First try to get translations from VarFileInfo to find
                # correct string tables
                translation_keys = self._get_version_translations(version_info)

                # Extract using discovered translations
                if translation_keys:
                    for translation_key in translation_keys:
                        success = self._extract_string_version_info(
                            version_info, metadata, translation_key
                        )
                        if success:
                            # Successfully extracted with this translation, break
                            break
                else:
                    # Fallback: try default method for older or non-standard DLLs
                    self._extract_string_version_info_fallback(version_info, metadata)

    def _extract_version_info_win32api(self, metadata: DLLMetadata) -> bool:
        """
        Extract version information using win32api.GetFileVersionInfo.
        This method can be more reliable for certain Windows DLLs,
        especially system DLLs that might not be fully parsed by pefile.

        Args:
            metadata: DLL metadata to populate

        Returns:
            True if version information was successfully extracted, False otherwise
        """
        if win32api is None or win32con is None:
            self.logger.debug(
                f"win32api not available for {metadata.file_name}, skipping win32api extraction"
            )
            return False

        try:
            self.logger.debug(
                f"Attempting win32api version extraction for {metadata.file_name}"
            )
            # First try the new win32apigetVersionString function
            version_string = _extract_version_string_win32apigetVersionString(
                metadata.file_path
            )
            if version_string != "---" and not metadata.file_version:
                metadata.file_version = version_string

            # Get version info using win32api
            info = win32api.GetFileVersionInfo(metadata.file_path, "\\")
            if not info:
                return False

            # Extract version numbers from the fixed info using HIWORD/LOWORD helpers
            ms = info.get("FileVersionMS", 0)
            ls = info.get("FileVersionLS", 0)
            if ms or ls:
                file_version = f"{HIWORD(ms)}.{LOWORD(ms)}.{HIWORD(ls)}.{LOWORD(ls)}"
                if not metadata.file_version:
                    metadata.file_version = file_version

            ms = info.get("ProductVersionMS", 0)
            ls = info.get("ProductVersionLS", 0)
            if ms or ls:
                product_version = f"{HIWORD(ms)}.{LOWORD(ms)}.{HIWORD(ls)}.{LOWORD(ls)}"
                if not metadata.product_version:
                    metadata.product_version = product_version

            # Extract string information
            try:
                # Get string file info
                string_info = win32api.GetFileVersionInfo(
                    metadata.file_path, "\\StringFileInfo"
                )
                if string_info:
                    # Try common language/codepage combinations
                    lang_codepage_pairs = ["040904b0", "040004b0", "040904e4"]

                    for lang_codepage in lang_codepage_pairs:
                        try:
                            version_info = win32api.GetFileVersionInfo(
                                metadata.file_path, f"\\StringFileInfo\\{lang_codepage}"
                            )
                            if version_info:
                                # Extract version fields (string overrides binary)
                                base = f"\\StringFileInfo\\{lang_codepage}\\"

                                file_ver = win32api.GetFileVersionInfo(
                                    metadata.file_path, base + "FileVersion"
                                )
                                if file_ver:
                                    metadata.file_version = file_ver

                                prod_ver = win32api.GetFileVersionInfo(
                                    metadata.file_path, base + "ProductVersion"
                                )
                                if prod_ver:
                                    metadata.product_version = prod_ver

                                if not metadata.company_name:
                                    company = win32api.GetFileVersionInfo(
                                        metadata.file_path, base + "CompanyName"
                                    )
                                    if company:
                                        metadata.company_name = company

                                if not metadata.file_description:
                                    desc = win32api.GetFileVersionInfo(
                                        metadata.file_path, base + "FileDescription"
                                    )
                                    if desc:
                                        metadata.file_description = desc

                                if not metadata.product_name:
                                    prod_name = win32api.GetFileVersionInfo(
                                        metadata.file_path, base + "ProductName"
                                    )
                                    if prod_name:
                                        metadata.product_name = prod_name

                                if not metadata.legal_copyright:
                                    copyright = win32api.GetFileVersionInfo(
                                        metadata.file_path, base + "LegalCopyright"
                                    )
                                    if copyright:
                                        metadata.legal_copyright = copyright

                                if not metadata.original_filename:
                                    orig_name = win32api.GetFileVersionInfo(
                                        metadata.file_path, base + "OriginalFilename"
                                    )
                                    if orig_name:
                                        metadata.original_filename = orig_name

                                if not metadata.internal_name:
                                    internal = win32api.GetFileVersionInfo(
                                        metadata.file_path, base + "InternalName"
                                    )
                                    if internal:
                                        metadata.internal_name = internal

                                # If we extracted fields, consider it successful
                                if (
                                    metadata.file_version
                                    or metadata.product_version
                                    or metadata.company_name
                                    or metadata.file_description
                                ):
                                    return True

                        except Exception:
                            # Try next language/codepage combination
                            continue

            except Exception:
                # String info extraction failed, but we might still have version numbers
                pass

            # Return True if we extracted any version information
            result = bool(
                metadata.file_version
                or metadata.product_version
                or metadata.company_name
                or metadata.file_description
            )

            if result:
                self.logger.debug(
                    f"win32api extraction succeeded for {metadata.file_name}"
                )
            else:
                self.logger.debug(
                    f"win32api extraction found no version info for {metadata.file_name}"
                )

            return result

        except Exception as e:
            # win32api extraction failed, let other methods handle it
            self.logger.debug(
                f"win32api extraction failed for {metadata.file_name}: {str(e)}"
            )
            return False

    def _extract_version_info_powershell(self, metadata: DLLMetadata) -> bool:
        """
        Extract version information using PowerShell Get-Item command.
        This method uses PowerShell to access Windows file version information
        which can be more reliable for certain DLLs than pefile parsing.

        Args:
            metadata: DLL metadata to populate

        Returns:
            True if version information was successfully extracted, False otherwise
        """
        # Only attempt on Windows
        if platform.system() != "Windows":
            self.logger.debug(
                f"PowerShell extraction skipped for {metadata.file_name} - not on Windows"
            )
            return False

        try:
            self.logger.debug(
                f"Attempting PowerShell version extraction for {metadata.file_name}"
            )

            # Try to extract version string using PowerShell
            version_string = _extract_version_string_powershell(metadata.file_path)

            if version_string != "---" and version_string.strip():
                # If we don't already have file_version, use the PowerShell result
                if not metadata.file_version:
                    metadata.file_version = version_string.strip()

                # Try to extract additional version information using more detailed PowerShell commands
                try:
                    # Get more detailed version information
                    detailed_cmd = [
                        "powershell.exe",
                        "-NoProfile",
                        "-NonInteractive",
                        "-Command",
                        (
                            "$v = (Get-Item $args[0]).VersionInfo; "
                            '"FileVersion: $($v.FileVersion)"; '
                            '"ProductVersion: $($v.ProductVersion)"; '
                            '"CompanyName: $($v.CompanyName)"; '
                            '"FileDescription: $($v.FileDescription)"; '
                            '"ProductName: $($v.ProductName)"; '
                            '"LegalCopyright: $($v.LegalCopyright)"; '
                            '"InternalName: $($v.InternalName)"; '
                            '"OriginalFilename: $($v.OriginalFilename)"'
                        ),
                        str(metadata.file_path),
                    ]

                    result = subprocess.run(
                        detailed_cmd,
                        capture_output=True,
                        text=True,
                        timeout=15,  # 15 second timeout
                        encoding="utf-8",
                        errors="replace",
                    )

                    if result.returncode == 0 and result.stdout.strip():
                        lines = result.stdout.strip().split("\n")
                        for line in lines:
                            line = line.strip()
                            if (
                                line.startswith("FileVersion: ")
                                and not metadata.file_version
                            ):
                                val = line[13:].strip()
                                if val and val.lower() not in ["", "null", "$null"]:
                                    metadata.file_version = val

                            elif (
                                line.startswith("ProductVersion: ")
                                and not metadata.product_version
                            ):
                                val = line[16:].strip()
                                if val and val.lower() not in ["", "null", "$null"]:
                                    metadata.product_version = val

                            elif (
                                line.startswith("CompanyName: ")
                                and not metadata.company_name
                            ):
                                val = line[13:].strip()
                                if val and val.lower() not in ["", "null", "$null"]:
                                    metadata.company_name = val

                            elif (
                                line.startswith("FileDescription: ")
                                and not metadata.file_description
                            ):
                                val = line[17:].strip()
                                if val and val.lower() not in ["", "null", "$null"]:
                                    metadata.file_description = val

                            elif (
                                line.startswith("ProductName: ")
                                and not metadata.product_name
                            ):
                                val = line[13:].strip()
                                if val and val.lower() not in ["", "null", "$null"]:
                                    metadata.product_name = val

                            elif (
                                line.startswith("LegalCopyright: ")
                                and not metadata.legal_copyright
                            ):
                                val = line[16:].strip()
                                if val and val.lower() not in ["", "null", "$null"]:
                                    metadata.legal_copyright = val

                            elif (
                                line.startswith("InternalName: ")
                                and not metadata.internal_name
                            ):
                                val = line[14:].strip()
                                if val and val.lower() not in ["", "null", "$null"]:
                                    metadata.internal_name = val

                            elif (
                                line.startswith("OriginalFilename: ")
                                and not metadata.original_filename
                            ):
                                val = line[18:].strip()
                                if val and val.lower() not in ["", "null", "$null"]:
                                    metadata.original_filename = val

                except (
                    subprocess.TimeoutExpired,
                    subprocess.SubprocessError,
                    OSError,
                    Exception,
                ) as e:
                    # If detailed extraction fails, we still have the basic version
                    self.logger.debug(
                        f"PowerShell detailed extraction failed for {metadata.file_name}: {str(e)}"
                    )

                # Return True if we extracted any version information
                extraction_successful = bool(
                    metadata.file_version
                    or metadata.product_version
                    or metadata.company_name
                    or metadata.file_description
                )

                if extraction_successful:
                    self.logger.debug(
                        f"PowerShell extraction succeeded for {metadata.file_name}"
                    )
                    return True

            self.logger.debug(
                f"PowerShell extraction found no version info for {metadata.file_name}"
            )
            return False

        except Exception as e:
            # PowerShell extraction failed, let other methods handle it
            self.logger.debug(
                f"PowerShell extraction failed for {metadata.file_name}: {str(e)}"
            )
            return False

    def _extract_version_info_fileinfo(
        self, pe: "pefile.PE", metadata: DLLMetadata
    ) -> bool:
        """
        Extract version information using FileInfo approach.
        This alternative method may work better for some Microsoft DLLs.

        Args:
            pe: PE file object
            metadata: DLL metadata to populate

        Returns:
            True if version information was successfully extracted, False otherwise
        """
        if not hasattr(pe, "FileInfo") or not pe.FileInfo:
            self.logger.debug(f"No FileInfo available for {metadata.file_name}")
            return False

        extracted = False
        self.logger.debug(
            f"Attempting FileInfo version extraction for {metadata.file_name}"
        )

        try:
            for fileinfo in pe.FileInfo:
                if fileinfo.Key != b"StringFileInfo":
                    continue

                # Iterate all StringTables (multiple translations)
                for st in fileinfo.StringTable:
                    for key, value in st.entries.items():
                        decoded_key = (
                            key.decode(errors="ignore")
                            if isinstance(key, bytes)
                            else str(key)
                        )
                        decoded_value = (
                            value.decode(errors="ignore")
                            if isinstance(value, bytes)
                            else str(value)
                        )

                        if decoded_key == "FileVersion":
                            metadata.file_version = decoded_value
                            extracted = True
                        elif decoded_key == "ProductVersion":
                            metadata.product_version = decoded_value
                            extracted = True
                        elif decoded_key == "CompanyName":
                            metadata.company_name = decoded_value
                            extracted = True
                        elif decoded_key == "FileDescription":
                            metadata.file_description = decoded_value
                            extracted = True
                        elif decoded_key == "OriginalFilename":
                            metadata.original_filename = decoded_value
                            extracted = True
                        elif decoded_key == "ProductName":
                            metadata.product_name = decoded_value
                            extracted = True
                        elif decoded_key == "InternalName":
                            metadata.internal_name = decoded_value
                            extracted = True
                        elif decoded_key == "LegalCopyright":
                            metadata.legal_copyright = decoded_value
                            extracted = True

                    # If we found version info, check if we have essential fields
                    if (
                        metadata.file_version
                        or metadata.product_version
                        or metadata.company_name
                        or metadata.file_description
                        or metadata.original_filename
                    ):
                        return True

        except Exception as e:
            # If FileInfo approach fails, let the fallback handle it
            self.logger.debug(
                f"FileInfo extraction failed for {metadata.file_name}: {str(e)}"
            )
            pass

        if extracted:
            self.logger.debug(f"FileInfo extraction succeeded for {metadata.file_name}")
        else:
            self.logger.debug(
                f"FileInfo extraction found no version info for {metadata.file_name}"
            )

        return extracted

    def _get_version_translations(self, version_info: Any) -> List[str]:
        """
        Extract available translations from VarFileInfo to find correct string tables.

        Returns:
            List of translation keys (e.g., ["040904b0", "040004b0"])
        """
        translation_keys = []

        try:
            if hasattr(version_info, "VarFileInfo"):
                for var_file_info in version_info.VarFileInfo:
                    if hasattr(var_file_info, "Var"):
                        for var in var_file_info.Var:
                            if hasattr(var, "entry") and var.entry:
                                # Each translation entry contains language and codepage
                                for lang_codepage in var.entry:
                                    if hasattr(lang_codepage, "lang") and hasattr(
                                        lang_codepage, "codepage"
                                    ):
                                        # Format: language (2 bytes) + codepage
                                        # (2 bytes) as hex
                                        lang = lang_codepage.lang & 0xFFFF
                                        codepage = lang_codepage.codepage & 0xFFFF
                                        translation_key = f"{lang:04x}{codepage:04x}"
                                        translation_keys.append(translation_key)
        except Exception:
            # Ignore errors in translation extraction, fallback will handle it
            pass

        return translation_keys

    def _extract_string_version_info(
        self, version_info: Any, metadata: DLLMetadata, translation_key: str
    ) -> bool:
        """
        Extract string version information using a specific translation key.

        Args:
            version_info: PE version info structure
            metadata: DLL metadata to populate
            translation_key: Translation key (e.g., "040904b0")

        Returns:
            True if extraction was successful, False otherwise
        """
        try:
            if hasattr(version_info, "StringFileInfo"):
                for string_file_info in version_info.StringFileInfo:
                    # Look for the specific string table that matches our translation
                    for string_table in string_file_info.StringTable:
                        # Check if this string table matches our translation key
                        if (
                            hasattr(string_table, "LangID")
                            and string_table.LangID.lower() == translation_key.lower()
                        ):
                            return self._process_string_table_entries(
                                string_table, metadata
                            )
        except Exception:
            pass

        return False

    def _extract_string_version_info_fallback(
        self, version_info: Any, metadata: DLLMetadata
    ) -> None:
        """
        Fallback method for extracting string version info when translation
        lookup fails. This is the original logic for compatibility with
        third-party DLLs.
        """
        try:
            if hasattr(version_info, "StringFileInfo"):
                for string_file_info in version_info.StringFileInfo:
                    for string_table in string_file_info.StringTable:
                        self._process_string_table_entries(string_table, metadata)
        except Exception:
            pass

    def _process_string_table_entries(
        self, string_table: Any, metadata: DLLMetadata
    ) -> bool:
        """
        Process entries from a string table and populate metadata.

        Returns:
            True if any version information was extracted
        """
        extracted = False

        try:
            if hasattr(string_table, "entries"):
                for entry in string_table.entries.items():
                    key, value = entry
                    key_str = key.decode("utf-8", errors="ignore")
                    value_str = value.decode("utf-8", errors="ignore")

                    if key_str == "ProductName":
                        metadata.product_name = value_str
                        extracted = True
                    elif key_str == "ProductVersion":
                        metadata.product_version = value_str
                        extracted = True
                    elif key_str == "FileVersion":
                        metadata.file_version = value_str
                        extracted = True
                    elif key_str == "CompanyName":
                        metadata.company_name = value_str
                        extracted = True
                    elif key_str == "FileDescription":
                        metadata.file_description = value_str
                        extracted = True
                    elif key_str == "InternalName":
                        metadata.internal_name = value_str
                        extracted = True
                    elif key_str == "LegalCopyright":
                        metadata.legal_copyright = value_str
                        extracted = True
                    elif key_str == "OriginalFilename":
                        metadata.original_filename = value_str
                        extracted = True
                    # Handle additional version variants that might appear in
                    # Windows Properties
                    elif key_str == "Version" and not metadata.file_version:
                        metadata.file_version = value_str
                        extracted = True
                    elif key_str == "Assembly Version" and not metadata.file_version:
                        metadata.file_version = value_str
                        extracted = True
                    elif key_str == "PrivateBuild" and not metadata.file_version:
                        metadata.file_version = value_str
                        extracted = True
                    elif key_str == "LegalTrademarks":
                        # Some DLLs have trademark info that might be useful
                        pass
        except Exception:
            pass

        return extracted

    def _extract_import_export_info(
        self, pe: "pefile.PE", metadata: DLLMetadata
    ) -> None:
        """Extract import and export information."""
        try:
            # Extract imported DLLs
            imported_dlls = set()
            if hasattr(pe, "DIRECTORY_ENTRY_IMPORT"):
                for entry in pe.DIRECTORY_ENTRY_IMPORT:
                    dll_name = entry.dll.decode("utf-8", errors="ignore")
                    imported_dlls.add(dll_name)
            metadata.imported_dlls = sorted(list(imported_dlls))

            # Extract exported functions
            exported_functions = []
            if hasattr(pe, "DIRECTORY_ENTRY_EXPORT"):
                for exp in pe.DIRECTORY_ENTRY_EXPORT.symbols:
                    if exp.name:
                        func_name = exp.name.decode("utf-8", errors="ignore")
                        exported_functions.append(func_name)
            metadata.exported_functions = sorted(exported_functions)

        except Exception as e:
            metadata.analysis_errors.append(
                f"Import/Export extraction failed: {str(e)}"
            )

    def _extract_security_info(self, pe: "pefile.PE", metadata: DLLMetadata) -> None:
        """Extract security and integrity information."""
        try:
            # Check if file is signed (has security directory)
            if hasattr(pe, "OPTIONAL_HEADER") and hasattr(
                pe.OPTIONAL_HEADER, "DATA_DIRECTORY"
            ):
                security_dir = pe.OPTIONAL_HEADER.DATA_DIRECTORY[
                    4
                ]  # Security directory
                metadata.is_signed = security_dir.Size > 0

            # Calculate checksum
            if hasattr(pe, "OPTIONAL_HEADER"):
                metadata.checksum = f"0x{pe.OPTIONAL_HEADER.CheckSum:08x}"

        except Exception as e:
            metadata.analysis_errors.append(
                f"Security info extraction failed: {str(e)}"
            )


def extract_dll_metadata(
    dll_path: Path, extraction_methods: Optional[Set[ExtractionMethod]] = None
) -> DLLMetadata:
    """
    Convenience function to extract metadata from a DLL file.

    Args:
        dll_path: Path to the DLL file
        extraction_methods: Optional set of extraction methods to use

    Returns:
        DLLMetadata object containing extracted information
    """
    extractor = DLLMetadataExtractor(extraction_methods)
    return extractor.extract_metadata(dll_path)<|MERGE_RESOLUTION|>--- conflicted
+++ resolved
@@ -371,12 +371,6 @@
                 self._extract_version_info_pefile(pe, metadata)
                 return
 
-<<<<<<< HEAD
-            # Try only the specified methods
-            if ExtractionMethod.WIN32API in self.extraction_methods:
-                if self._extract_version_info_win32api(metadata):
-                    return
-=======
             # Then try PowerShell Get-Item approach (Windows only) as another reliable method
             # especially for DLLs where win32api might not work but PowerShell can access version info
             self.logger.debug(
@@ -400,7 +394,6 @@
                 )
                 # If FileInfo approach succeeded, we can return early
                 return
->>>>>>> ebc71bf4
 
             if ExtractionMethod.FILEINFO in self.extraction_methods:
                 if self._extract_version_info_fileinfo(pe, metadata):
