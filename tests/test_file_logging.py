--- conflicted
+++ resolved
@@ -13,7 +13,6 @@
 from dll_scanner.scanner import DLLScanner
 
 
-<<<<<<< HEAD
 def _get_log_file_path() -> Tuple[Path, Path]:
     """Helper function to get the log directory and file path."""
     log_dir = Path.home() / ".dll-scanner" / "logs"
@@ -32,11 +31,7 @@
     """Test that setup_logging creates a file handler for version extraction logs."""
 
     # Clear any existing handlers
-=======
-@pytest.fixture
-def clean_logger():
-    """Fixture to ensure clean dll_scanner logger state before and after tests."""
->>>>>>> 8f0b29eb
+
     logger_name = "dll_scanner"
     logger = logging.getLogger(logger_name)
 
@@ -47,15 +42,7 @@
 
     yield logger
 
-<<<<<<< HEAD
-        # Check that log directory and file are created
         log_dir, log_file = _get_log_file_path()
-=======
-    # Clean up handlers after test
-    for handler in logger.handlers[:]:
-        handler.close()
-        logger.removeHandler(handler)
->>>>>>> 8f0b29eb
 
 
 def test_setup_logging_creates_file_handler(clean_logger):
